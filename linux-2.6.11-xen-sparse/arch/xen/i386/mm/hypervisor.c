--- conflicted
+++ resolved
@@ -210,11 +210,7 @@
         pmd = pmd_offset(pud, (vstart + (i*PAGE_SIZE)));
         pte = pte_offset_kernel(pmd, (vstart + (i*PAGE_SIZE))); 
         pfn_array[i] = pte->pte_low >> PAGE_SHIFT;
-<<<<<<< HEAD
-        queue_l1_entry_update(pte, 0);
-=======
         HYPERVISOR_update_va_mapping(vstart + (i*PAGE_SIZE), __pte_ma(0), 0);
->>>>>>> 5db2b4b1
         phys_to_machine_mapping[(__pa(vstart)>>PAGE_SHIFT)+i] =
             INVALID_P2M_ENTRY;
     }
