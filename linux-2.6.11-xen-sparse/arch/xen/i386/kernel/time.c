/*
 *  linux/arch/i386/kernel/time.c
 *
 *  Copyright (C) 1991, 1992, 1995  Linus Torvalds
 *
 * This file contains the PC-specific time handling details:
 * reading the RTC at bootup, etc..
 * 1994-07-02    Alan Modra
 *	fixed set_rtc_mmss, fixed time.year for >= 2000, new mktime
 * 1995-03-26    Markus Kuhn
 *      fixed 500 ms bug at call to set_rtc_mmss, fixed DS12887
 *      precision CMOS clock update
 * 1996-05-03    Ingo Molnar
 *      fixed time warps in do_[slow|fast]_gettimeoffset()
 * 1997-09-10	Updated NTP code according to technical memorandum Jan '96
 *		"A Kernel Model for Precision Timekeeping" by Dave Mills
 * 1998-09-05    (Various)
 *	More robust do_fast_gettimeoffset() algorithm implemented
 *	(works with APM, Cyrix 6x86MX and Centaur C6),
 *	monotonic gettimeofday() with fast_get_timeoffset(),
 *	drift-proof precision TSC calibration on boot
 *	(C. Scott Ananian <cananian@alumni.princeton.edu>, Andrew D.
 *	Balsa <andrebalsa@altern.org>, Philip Gladstone <philip@raptor.com>;
 *	ported from 2.0.35 Jumbo-9 by Michael Krause <m.krause@tu-harburg.de>).
 * 1998-12-16    Andrea Arcangeli
 *	Fixed Jumbo-9 code in 2.1.131: do_gettimeofday was missing 1 jiffy
 *	because was not accounting lost_ticks.
 * 1998-12-24 Copyright (C) 1998  Andrea Arcangeli
 *	Fixed a xtime SMP race (we need the xtime_lock rw spinlock to
 *	serialize accesses to xtime/lost_ticks).
 */

#include <linux/errno.h>
#include <linux/sched.h>
#include <linux/kernel.h>
#include <linux/param.h>
#include <linux/string.h>
#include <linux/mm.h>
#include <linux/interrupt.h>
#include <linux/time.h>
#include <linux/delay.h>
#include <linux/init.h>
#include <linux/smp.h>
#include <linux/module.h>
#include <linux/sysdev.h>
#include <linux/bcd.h>
#include <linux/efi.h>
#include <linux/mca.h>
#include <linux/sysctl.h>
#include <linux/percpu.h>

#include <asm/io.h>
#include <asm/smp.h>
#include <asm/irq.h>
#include <asm/msr.h>
#include <asm/delay.h>
#include <asm/mpspec.h>
#include <asm/uaccess.h>
#include <asm/processor.h>
#include <asm/timer.h>

#include "mach_time.h"

#include <linux/timex.h>
#include <linux/config.h>

#include <asm/hpet.h>

#include <asm/arch_hooks.h>

#include "io_ports.h"

extern spinlock_t i8259A_lock;
int pit_latch_buggy;              /* extern */

u64 jiffies_64 = INITIAL_JIFFIES;

EXPORT_SYMBOL(jiffies_64);

unsigned long cpu_khz;	/* Detected as we calibrate the TSC */

extern unsigned long wall_jiffies;

DEFINE_SPINLOCK(rtc_lock);

DEFINE_SPINLOCK(i8253_lock);
EXPORT_SYMBOL(i8253_lock);

extern struct init_timer_opts timer_tsc_init;
extern struct timer_opts timer_tsc;
struct timer_opts *cur_timer = &timer_tsc;

/* These are peridically updated in shared_info, and then copied here. */
u32 shadow_tsc_stamp;
u64 shadow_system_time;
static u32 shadow_time_version;
static struct timeval shadow_tv;

/*
 * We use this to ensure that gettimeofday() is monotonically increasing. We
 * only break this guarantee if the wall clock jumps backwards "a long way".
 */
static struct timeval last_seen_tv = {0,0};

#ifdef CONFIG_XEN_PRIVILEGED_GUEST
/* Periodically propagate synchronised time base to the RTC and to Xen. */
static long last_rtc_update, last_update_to_xen;
#endif

/* Periodically take synchronised time base from Xen, if we need it. */
static long last_update_from_xen;   /* UTC seconds when last read Xen clock. */

/* Keep track of last time we did processing/updating of jiffies and xtime. */
u64 processed_system_time;   /* System time (ns) at last processing. */
DEFINE_PER_CPU(u64, processed_system_time);

#define NS_PER_TICK (1000000000ULL/HZ)

#define HANDLE_USEC_UNDERFLOW(_tv) do {		\
	while ((_tv).tv_usec < 0) {		\
		(_tv).tv_usec += USEC_PER_SEC;	\
		(_tv).tv_sec--;			\
	}					\
} while (0)
#define HANDLE_USEC_OVERFLOW(_tv) do {		\
	while ((_tv).tv_usec >= USEC_PER_SEC) {	\
		(_tv).tv_usec -= USEC_PER_SEC;	\
		(_tv).tv_sec++;			\
	}					\
} while (0)
static inline void __normalize_time(time_t *sec, s64 *nsec)
{
	while (*nsec >= NSEC_PER_SEC) {
		(*nsec) -= NSEC_PER_SEC;
		(*sec)++;
	}
	while (*nsec < 0) {
		(*nsec) += NSEC_PER_SEC;
		(*sec)--;
	}
}

/* Does this guest OS track Xen time, or set its wall clock independently? */
static int independent_wallclock = 0;
static int __init __independent_wallclock(char *str)
{
	independent_wallclock = 1;
	return 1;
}
__setup("independent_wallclock", __independent_wallclock);
#define INDEPENDENT_WALLCLOCK() \
    (independent_wallclock || (xen_start_info.flags & SIF_INITDOMAIN))

/*
 * Reads a consistent set of time-base values from Xen, into a shadow data
 * area. Must be called with the xtime_lock held for writing.
 */
static void __get_time_values_from_xen(void)
{
	shared_info_t *s = HYPERVISOR_shared_info;

	do {
		shadow_time_version = s->time_version2;
		rmb();
		shadow_tv.tv_sec    = s->wc_sec;
		shadow_tv.tv_usec   = s->wc_usec;
		shadow_tsc_stamp    = (u32)s->tsc_timestamp;
		shadow_system_time  = s->system_time;
		rmb();
	}
	while (shadow_time_version != s->time_version1);

	cur_timer->mark_offset();
}

#define TIME_VALUES_UP_TO_DATE \
 ({ rmb(); (shadow_time_version == HYPERVISOR_shared_info->time_version2); })

/*
 * This version of gettimeofday has microsecond resolution
 * and better than microsecond precision on fast x86 machines with TSC.
 */
void do_gettimeofday(struct timeval *tv)
{
	unsigned long seq;
	unsigned long usec, sec;
	unsigned long max_ntp_tick;
	unsigned long flags;
	s64 nsec;

	do {
		unsigned long lost;

		seq = read_seqbegin(&xtime_lock);

		usec = cur_timer->get_offset();
		lost = jiffies - wall_jiffies;

		/*
		 * If time_adjust is negative then NTP is slowing the clock
		 * so make sure not to go into next possible interval.
		 * Better to lose some accuracy than have time go backwards..
		 */
		if (unlikely(time_adjust < 0)) {
			max_ntp_tick = (USEC_PER_SEC / HZ) - tickadj;
			usec = min(usec, max_ntp_tick);

			if (lost)
				usec += lost * max_ntp_tick;
		}
		else if (unlikely(lost))
			usec += lost * (USEC_PER_SEC / HZ);

		sec = xtime.tv_sec;
		usec += (xtime.tv_nsec / NSEC_PER_USEC);

		nsec = shadow_system_time - processed_system_time;
		__normalize_time(&sec, &nsec);
		usec += (long)nsec / NSEC_PER_USEC;

		if (unlikely(!TIME_VALUES_UP_TO_DATE)) {
			/*
			 * We may have blocked for a long time,
			 * rendering our calculations invalid
			 * (e.g. the time delta may have
			 * overflowed). Detect that and recalculate
			 * with fresh values.
			 */
			write_seqlock_irqsave(&xtime_lock, flags);
			__get_time_values_from_xen();
			write_sequnlock_irqrestore(&xtime_lock, flags);
			continue;
		}
	} while (read_seqretry(&xtime_lock, seq));

	while (usec >= USEC_PER_SEC) {
		usec -= USEC_PER_SEC;
		sec++;
	}

	/* Ensure that time-of-day is monotonically increasing. */
	if ((sec < last_seen_tv.tv_sec) ||
	    ((sec == last_seen_tv.tv_sec) && (usec < last_seen_tv.tv_usec))) {
		sec = last_seen_tv.tv_sec;
		usec = last_seen_tv.tv_usec;
	} else {
		last_seen_tv.tv_sec = sec;
		last_seen_tv.tv_usec = usec;
	}

	tv->tv_sec = sec;
	tv->tv_usec = usec;
}

EXPORT_SYMBOL(do_gettimeofday);

int do_settimeofday(struct timespec *tv)
{
	time_t wtm_sec, sec = tv->tv_sec;
	long wtm_nsec;
	s64 nsec;
	struct timespec xentime;

	if ((unsigned long)tv->tv_nsec >= NSEC_PER_SEC)
		return -EINVAL;

	if (!INDEPENDENT_WALLCLOCK())
		return 0; /* Silent failure? */

	write_seqlock_irq(&xtime_lock);

	/*
	 * Ensure we don't get blocked for a long time so that our time delta
	 * overflows. If that were to happen then our shadow time values would
	 * be stale, so we can retry with fresh ones.
	 */
 again:
	nsec = (s64)tv->tv_nsec -
	    ((s64)cur_timer->get_offset() * (s64)NSEC_PER_USEC);
	if (unlikely(!TIME_VALUES_UP_TO_DATE)) {
		__get_time_values_from_xen();
		goto again;
	}

	__normalize_time(&sec, &nsec);
	set_normalized_timespec(&xentime, sec, nsec);

	/*
	 * This is revolting. We need to set "xtime" correctly. However, the
	 * value in this location is the value at the most recent update of
	 * wall time.  Discover what correction gettimeofday() would have
	 * made, and then undo it!
	 */
	nsec -= (jiffies - wall_jiffies) * TICK_NSEC;

	nsec -= (shadow_system_time - processed_system_time);

	__normalize_time(&sec, &nsec);
	wtm_sec  = wall_to_monotonic.tv_sec + (xtime.tv_sec - sec);
	wtm_nsec = wall_to_monotonic.tv_nsec + (xtime.tv_nsec - nsec);

	set_normalized_timespec(&xtime, sec, nsec);
	set_normalized_timespec(&wall_to_monotonic, wtm_sec, wtm_nsec);

	time_adjust = 0;		/* stop active adjtime() */
	time_status |= STA_UNSYNC;
	time_maxerror = NTP_PHASE_LIMIT;
	time_esterror = NTP_PHASE_LIMIT;

	/* Reset all our running time counts. They make no sense now. */
	last_seen_tv.tv_sec = 0;
	last_update_from_xen = 0;

#ifdef CONFIG_XEN_PRIVILEGED_GUEST
	if (xen_start_info.flags & SIF_INITDOMAIN) {
		dom0_op_t op;
		last_rtc_update = last_update_to_xen = 0;
		op.cmd = DOM0_SETTIME;
		op.u.settime.secs        = xentime.tv_sec;
		op.u.settime.usecs       = xentime.tv_nsec / NSEC_PER_USEC;
		op.u.settime.system_time = shadow_system_time;
		write_sequnlock_irq(&xtime_lock);
		HYPERVISOR_dom0_op(&op);
	} else
#endif
		write_sequnlock_irq(&xtime_lock);

	clock_was_set();
	return 0;
}

EXPORT_SYMBOL(do_settimeofday);

#ifdef CONFIG_XEN_PRIVILEGED_GUEST
static int set_rtc_mmss(unsigned long nowtime)
{
	int retval;

	/* gets recalled with irq locally disabled */
	spin_lock(&rtc_lock);
	if (efi_enabled)
		retval = efi_set_rtc_mmss(nowtime);
	else
		retval = mach_set_rtc_mmss(nowtime);
	spin_unlock(&rtc_lock);

	return retval;
}
#endif

/* monotonic_clock(): returns # of nanoseconds passed since time_init()
 *		Note: This function is required to return accurate
 *		time even in the absence of multiple timer ticks.
 */
unsigned long long monotonic_clock(void)
{
	return cur_timer->monotonic_clock();
}
EXPORT_SYMBOL(monotonic_clock);

#if defined(CONFIG_SMP) && defined(CONFIG_FRAME_POINTER)
unsigned long profile_pc(struct pt_regs *regs)
{
	unsigned long pc = instruction_pointer(regs);

	if (in_lock_functions(pc))
		return *(unsigned long *)(regs->ebp + 4);

	return pc;
}
EXPORT_SYMBOL(profile_pc);
#endif

/*
 * timer_interrupt() needs to keep up the real-time clock,
 * as well as call the "do_timer()" routine every clocktick
 */
static inline void do_timer_interrupt(int irq, void *dev_id,
					struct pt_regs *regs)
{
	time_t wtm_sec, sec;
	s64 delta, nsec;
	long sec_diff, wtm_nsec;

	do {
		__get_time_values_from_xen();

		delta = (s64)(shadow_system_time +
			      ((s64)cur_timer->get_offset() * 
			       (s64)NSEC_PER_USEC) -
			      processed_system_time);
	}
	while (!TIME_VALUES_UP_TO_DATE);

	if (unlikely(delta < 0)) {
		printk("Timer ISR: Time went backwards: %lld %lld %lld %lld\n",
		       delta, shadow_system_time,
		       ((s64)cur_timer->get_offset() * (s64)NSEC_PER_USEC), 
		       processed_system_time);
		return;
	}

	/* Process elapsed jiffies since last call. */
	while (delta >= NS_PER_TICK) {
		delta -= NS_PER_TICK;
		processed_system_time += NS_PER_TICK;
		do_timer(regs);
		update_process_times(user_mode(regs));
		if (regs)
			profile_tick(CPU_PROFILING, regs);
	}

	/*
	 * Take synchronised time from Xen once a minute if we're not
	 * synchronised ourselves, and we haven't chosen to keep an independent
	 * time base.
	 */
	if (!INDEPENDENT_WALLCLOCK() &&
	    ((time_status & STA_UNSYNC) != 0) &&
	    (xtime.tv_sec > (last_update_from_xen + 60))) {
		/* Adjust shadow for jiffies that haven't updated xtime yet. */
		shadow_tv.tv_usec -= 
			(jiffies - wall_jiffies) * (USEC_PER_SEC / HZ);
		HANDLE_USEC_UNDERFLOW(shadow_tv);

		/*
		 * Reset our running time counts if they are invalidated by
		 * a warp backwards of more than 500ms.
		 */
		sec_diff = xtime.tv_sec - shadow_tv.tv_sec;
		if (unlikely(abs(sec_diff) > 1) ||
		    unlikely(((sec_diff * USEC_PER_SEC) +
			      (xtime.tv_nsec / NSEC_PER_USEC) -
			      shadow_tv.tv_usec) > 500000)) {
#ifdef CONFIG_XEN_PRIVILEGED_GUEST
			last_rtc_update = last_update_to_xen = 0;
#endif
			last_seen_tv.tv_sec = 0;
		}

		/* Update our unsynchronised xtime appropriately. */
		sec = shadow_tv.tv_sec;
		nsec = shadow_tv.tv_usec * NSEC_PER_USEC;

		__normalize_time(&sec, &nsec);
		wtm_sec  = wall_to_monotonic.tv_sec + (xtime.tv_sec - sec);
		wtm_nsec = wall_to_monotonic.tv_nsec + (xtime.tv_nsec - nsec);

		set_normalized_timespec(&xtime, sec, nsec);
		set_normalized_timespec(&wall_to_monotonic, wtm_sec, wtm_nsec);

		last_update_from_xen = sec;
	}

#ifdef CONFIG_XEN_PRIVILEGED_GUEST
	if (!(xen_start_info.flags & SIF_INITDOMAIN))
		return;

	/* Send synchronised time to Xen approximately every minute. */
	if (((time_status & STA_UNSYNC) == 0) &&
	    (xtime.tv_sec > (last_update_to_xen + 60))) {
		dom0_op_t op;
		struct timeval tv;

		tv.tv_sec   = xtime.tv_sec;
		tv.tv_usec  = xtime.tv_nsec / NSEC_PER_USEC;
		tv.tv_usec += (jiffies - wall_jiffies) * (USEC_PER_SEC/HZ);
		HANDLE_USEC_OVERFLOW(tv);

		op.cmd = DOM0_SETTIME;
		op.u.settime.secs        = tv.tv_sec;
		op.u.settime.usecs       = tv.tv_usec;
		op.u.settime.system_time = shadow_system_time;
		HYPERVISOR_dom0_op(&op);

		last_update_to_xen = xtime.tv_sec;
	}

	/*
	 * If we have an externally synchronized Linux clock, then update
	 * CMOS clock accordingly every ~11 minutes. Set_rtc_mmss() has to be
	 * called as close as possible to 500 ms before the new second starts.
	 */
	if ((time_status & STA_UNSYNC) == 0 &&
	    xtime.tv_sec > last_rtc_update + 660 &&
	    (xtime.tv_nsec / 1000)
			>= USEC_AFTER - ((unsigned) TICK_SIZE) / 2 &&
	    (xtime.tv_nsec / 1000)
			<= USEC_BEFORE + ((unsigned) TICK_SIZE) / 2) {
		/* horrible...FIXME */
		if (efi_enabled) {
	 		if (efi_set_rtc_mmss(xtime.tv_sec) == 0)
				last_rtc_update = xtime.tv_sec;
			else
				last_rtc_update = xtime.tv_sec - 600;
		} else if (set_rtc_mmss(xtime.tv_sec) == 0)
			last_rtc_update = xtime.tv_sec;
		else
			last_rtc_update = xtime.tv_sec - 600; /* do it again in 60 s */
	}
#endif
}

/*
 * This is the same as the above, except we _also_ save the current
 * Time Stamp Counter value at the time of the timer interrupt, so that
 * we later on can estimate the time of day more exactly.
 */
irqreturn_t timer_interrupt(int irq, void *dev_id, struct pt_regs *regs)
{
	/*
	 * Here we are in the timer irq handler. We just have irqs locally
	 * disabled but we don't know if the timer_bh is running on the other
	 * CPU. We need to avoid to SMP race with it. NOTE: we don' t need
	 * the irq version of write_lock because as just said we have irq
	 * locally disabled. -arca
	 */
	write_seqlock(&xtime_lock);
	do_timer_interrupt(irq, NULL, regs);
	write_sequnlock(&xtime_lock);
	return IRQ_HANDLED;
}

/* not static: needed by APM */
unsigned long get_cmos_time(void)
{
	unsigned long retval;

	spin_lock(&rtc_lock);

	if (efi_enabled)
		retval = efi_get_time();
	else
		retval = mach_get_cmos_time();

	spin_unlock(&rtc_lock);

	return retval;
}

static long clock_cmos_diff, sleep_start;

static int timer_suspend(struct sys_device *dev, u32 state)
{
	/*
	 * Estimate time zone so that set_time can update the clock
	 */
	clock_cmos_diff = -get_cmos_time();
	clock_cmos_diff += get_seconds();
	sleep_start = get_cmos_time();
	return 0;
}

static int timer_resume(struct sys_device *dev)
{
	unsigned long flags;
	unsigned long sec;
	unsigned long sleep_length;

#ifdef CONFIG_HPET_TIMER
	if (is_hpet_enabled())
		hpet_reenable();
#endif
	sec = get_cmos_time() + clock_cmos_diff;
	sleep_length = (get_cmos_time() - sleep_start) * HZ;
	write_seqlock_irqsave(&xtime_lock, flags);
	xtime.tv_sec = sec;
	xtime.tv_nsec = 0;
	write_sequnlock_irqrestore(&xtime_lock, flags);
	jiffies += sleep_length;
	wall_jiffies += sleep_length;
	return 0;
}

static struct sysdev_class timer_sysclass = {
	.resume = timer_resume,
	.suspend = timer_suspend,
	set_kset_name("timer"),
};


/* XXX this driverfs stuff should probably go elsewhere later -john */
static struct sys_device device_timer = {
	.id	= 0,
	.cls	= &timer_sysclass,
};

static int time_init_device(void)
{
	int error = sysdev_class_register(&timer_sysclass);
	if (!error)
		error = sysdev_register(&device_timer);
	return error;
}

device_initcall(time_init_device);

#ifdef CONFIG_HPET_TIMER
extern void (*late_time_init)(void);
/* Duplicate of time_init() below, with hpet_enable part added */
void __init hpet_time_init(void)
{
	xtime.tv_sec = get_cmos_time();
	xtime.tv_nsec = (INITIAL_JIFFIES % HZ) * (NSEC_PER_SEC / HZ);
	set_normalized_timespec(&wall_to_monotonic,
		-xtime.tv_sec, -xtime.tv_nsec);

	if (hpet_enable() >= 0) {
		printk("Using HPET for base-timer\n");
	}

	cur_timer = select_timer();
	printk(KERN_INFO "Using %s for high-res timesource\n",cur_timer->name);

	time_init_hook();
}
#endif

/* Dynamically-mapped IRQ. */
static int TIMER_IRQ;

static struct irqaction irq_timer = {
	timer_interrupt, SA_INTERRUPT, CPU_MASK_NONE, "timer",
	NULL, NULL
};

void __init time_init(void)
{
#ifdef CONFIG_HPET_TIMER
	if (is_hpet_capable()) {
		/*
		 * HPET initialization needs to do memory-mapped io. So, let
		 * us do a late initialization after mem_init().
		 */
		late_time_init = hpet_time_init;
		return;
	}
#endif
	__get_time_values_from_xen();
	xtime.tv_sec = shadow_tv.tv_sec;
	xtime.tv_nsec = shadow_tv.tv_usec * NSEC_PER_USEC;
	set_normalized_timespec(&wall_to_monotonic,
		-xtime.tv_sec, -xtime.tv_nsec);
	processed_system_time = shadow_system_time;

	if (timer_tsc_init.init(NULL) != 0)
		BUG();
	printk(KERN_INFO "Using %s for high-res timesource\n",cur_timer->name);

	TIMER_IRQ = bind_virq_to_irq(VIRQ_TIMER);

	(void)setup_irq(TIMER_IRQ, &irq_timer);
}

/* Convert jiffies to system time. Call with xtime_lock held for reading. */
static inline u64 __jiffies_to_st(unsigned long j) 
{
	return processed_system_time + ((j - jiffies) * NS_PER_TICK);
}

/*
 * This function works out when the the next timer function has to be
 * executed (by looking at the timer list) and sets the Xen one-shot
 * domain timer to the appropriate value. This is typically called in
 * cpu_idle() before the domain blocks.
 * 
 * The function returns a non-0 value on error conditions.
 * 
 * It must be called with interrupts disabled.
 */
int set_timeout_timer(void)
{
	u64 alarm = 0;
	int ret = 0;
	unsigned long j;
<<<<<<< HEAD
=======
#ifdef CONFIG_SMP
	unsigned long seq;
#endif
>>>>>>> 78cd1d56

	/*
	 * This is safe against long blocking (since calculations are
	 * not based on TSC deltas). It is also safe against warped
	 * system time since suspend-resume is cooperative and we
	 * would first get locked out.
	 */
<<<<<<< HEAD
=======
#ifdef CONFIG_SMP
	do {
		seq = read_seqbegin(&xtime_lock);
		j = jiffies + 1;
		alarm = __jiffies_to_st(j);
	} while (read_seqretry(&xtime_lock, seq));
#else
>>>>>>> 78cd1d56
	j = next_timer_interrupt();
	if (j < (jiffies + 1))
		j = jiffies + 1;
	alarm = __jiffies_to_st(j);
<<<<<<< HEAD
=======
#endif
>>>>>>> 78cd1d56

	/* Failure is pretty bad, but we'd best soldier on. */
	if ( HYPERVISOR_set_timer_op(alarm) != 0 )
		ret = -1;

	return ret;
}

void time_suspend(void)
{
	/* nothing */
}

/* No locking required. We are only CPU running, and interrupts are off. */
void time_resume(void)
{
	if (timer_tsc_init.init(NULL) != 0)
		BUG();

	/* Get timebases for new environment. */ 
	__get_time_values_from_xen();

	/* Reset our own concept of passage of system time. */
	processed_system_time = shadow_system_time;

	/* Accept a warp in UTC (wall-clock) time. */
	last_seen_tv.tv_sec = 0;

	/* Make sure we resync UTC time with Xen on next timer interrupt. */
	last_update_from_xen = 0;
}

#ifdef CONFIG_SMP

static irqreturn_t local_timer_interrupt(int irq, void *dev_id,
					 struct pt_regs *regs)
{
	s64 delta;
	int cpu = smp_processor_id();

	do {
		__get_time_values_from_xen();

		delta = (s64)(shadow_system_time +
			      ((s64)cur_timer->get_offset() * 
			       (s64)NSEC_PER_USEC) -
			      per_cpu(processed_system_time, cpu));
	}
	while (!TIME_VALUES_UP_TO_DATE);

	if (unlikely(delta < 0)) {
		printk("Timer ISR/%d: Time went backwards: %lld %lld %lld %lld\n",
		       cpu, delta, shadow_system_time,
		       ((s64)cur_timer->get_offset() * (s64)NSEC_PER_USEC), 
		       processed_system_time);
		return IRQ_HANDLED;
	}

	/* Process elapsed jiffies since last call. */
	while (delta >= NS_PER_TICK) {
		delta -= NS_PER_TICK;
		per_cpu(processed_system_time, cpu) += NS_PER_TICK;
		if (regs)
			update_process_times(user_mode(regs));
#if 0
		if (regs)
			profile_tick(CPU_PROFILING, regs);
#endif
	}

	return IRQ_HANDLED;
}

static struct irqaction local_irq_timer = {
	local_timer_interrupt, SA_INTERRUPT, CPU_MASK_NONE, "ltimer",
	NULL, NULL
};

void local_setup_timer(void)
{
	int seq, time_irq;
	int cpu = smp_processor_id();

	do {
	    seq = read_seqbegin(&xtime_lock);
	    per_cpu(processed_system_time, cpu) = shadow_system_time;
	} while (read_seqretry(&xtime_lock, seq));

	time_irq = bind_virq_to_irq(VIRQ_TIMER);
	(void)setup_irq(time_irq, &local_irq_timer);
}
#endif

/*
 * /proc/sys/xen: This really belongs in another file. It can stay here for
 * now however.
 */
static ctl_table xen_subtable[] = {
	{1, "independent_wallclock", &independent_wallclock,
	 sizeof(independent_wallclock), 0644, NULL, proc_dointvec},
	{0}
};
static ctl_table xen_table[] = {
	{123, "xen", NULL, 0, 0555, xen_subtable},
	{0}
};
static int __init xen_sysctl_init(void)
{
	(void)register_sysctl_table(xen_table, 0);
	return 0;
}
__initcall(xen_sysctl_init);<|MERGE_RESOLUTION|>--- conflicted
+++ resolved
@@ -673,12 +673,9 @@
 	u64 alarm = 0;
 	int ret = 0;
 	unsigned long j;
-<<<<<<< HEAD
-=======
 #ifdef CONFIG_SMP
 	unsigned long seq;
 #endif
->>>>>>> 78cd1d56
 
 	/*
 	 * This is safe against long blocking (since calculations are
@@ -686,8 +683,6 @@
 	 * system time since suspend-resume is cooperative and we
 	 * would first get locked out.
 	 */
-<<<<<<< HEAD
-=======
 #ifdef CONFIG_SMP
 	do {
 		seq = read_seqbegin(&xtime_lock);
@@ -695,15 +690,11 @@
 		alarm = __jiffies_to_st(j);
 	} while (read_seqretry(&xtime_lock, seq));
 #else
->>>>>>> 78cd1d56
 	j = next_timer_interrupt();
 	if (j < (jiffies + 1))
 		j = jiffies + 1;
 	alarm = __jiffies_to_st(j);
-<<<<<<< HEAD
-=======
-#endif
->>>>>>> 78cd1d56
+#endif
 
 	/* Failure is pretty bad, but we'd best soldier on. */
 	if ( HYPERVISOR_set_timer_op(alarm) != 0 )
