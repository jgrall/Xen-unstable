/******************************************************************************
 * arch/xen/drivers/blkif/backend/main.c
 * 
 * Back-end of the driver for virtual block devices. This portion of the
 * driver exports a 'unified' block-device interface that can be accessed
 * by any operating system that implements a compatible front end. A 
 * reference front-end implementation can be found in:
 *  arch/xen/drivers/blkif/frontend
 * 
 * Copyright (c) 2003-2004, Keir Fraser & Steve Hand
 */

#include "common.h"
#include <asm-xen/evtchn.h>

/*
 * These are rather arbitrary. They are fairly large because adjacent requests
 * pulled from a communication ring are quite likely to end up being part of
 * the same scatter/gather request at the disc.
 * 
 * ** TRY INCREASING 'MAX_PENDING_REQS' IF WRITE SPEEDS SEEM TOO LOW **
 * This will increase the chances of being able to write whole tracks.
 * 64 should be enough to keep us competitive with Linux.
 */
#define MAX_PENDING_REQS 64
#define BATCH_PER_DOMAIN 16

static unsigned long mmap_vstart;
#define MMAP_PAGES_PER_REQUEST \
    (BLKIF_MAX_SEGMENTS_PER_REQUEST + 1)
#define MMAP_PAGES             \
    (MAX_PENDING_REQS * MMAP_PAGES_PER_REQUEST)
#define MMAP_VADDR(_req,_seg)                        \
    (mmap_vstart +                                   \
     ((_req) * MMAP_PAGES_PER_REQUEST * PAGE_SIZE) + \
     ((_seg) * PAGE_SIZE))

/*
 * Each outstanding request that we've passed to the lower device layers has a 
 * 'pending_req' allocated to it. Each buffer_head that completes decrements 
 * the pendcnt towards zero. When it hits zero, the specified domain has a 
 * response queued for it, with the saved 'id' passed back.
 */
typedef struct {
    blkif_t       *blkif;
    unsigned long  id;
    int            nr_pages;
    atomic_t       pendcnt;
    unsigned short operation;
    int            status;
} pending_req_t;

/*
 * We can't allocate pending_req's in order, since they may complete out of 
 * order. We therefore maintain an allocation ring. This ring also indicates 
 * when enough work has been passed down -- at that point the allocation ring 
 * will be empty.
 */
static pending_req_t pending_reqs[MAX_PENDING_REQS];
static unsigned char pending_ring[MAX_PENDING_REQS];
static spinlock_t pend_prod_lock = SPIN_LOCK_UNLOCKED;
/* NB. We use a different index type to differentiate from shared blk rings. */
typedef unsigned int PEND_RING_IDX;
#define MASK_PEND_IDX(_i) ((_i)&(MAX_PENDING_REQS-1))
static PEND_RING_IDX pending_prod, pending_cons;
#define NR_PENDING_REQS (MAX_PENDING_REQS - pending_prod + pending_cons)

#if LINUX_VERSION_CODE < KERNEL_VERSION(2,6,0)
static kmem_cache_t *buffer_head_cachep;
#endif

#ifdef CONFIG_XEN_BLKDEV_TAP_BE
/*
 * If the tap driver is used, we may get pages belonging to either the tap
 * or (more likely) the real frontend.  The backend must specify which domain
 * a given page belongs to in update_va_mapping though.  For the moment, 
 * the tap rewrites the ID field of the request to contain the request index
 * and the id of the real front end domain.
 */
#define BLKTAP_COOKIE 0xbeadfeed
static inline domid_t ID_TO_DOM(unsigned long id) { return (id >> 16); }
#endif

static int do_block_io_op(blkif_t *blkif, int max_to_do);
static void dispatch_probe(blkif_t *blkif, blkif_request_t *req);
static void dispatch_rw_block_io(blkif_t *blkif, blkif_request_t *req);
static void make_response(blkif_t *blkif, unsigned long id, 
                          unsigned short op, int st);

static void fast_flush_area(int idx, int nr_pages)
{
    multicall_entry_t mcl[MMAP_PAGES_PER_REQUEST];
    int               i;

    for ( i = 0; i < nr_pages; i++ )
    {
        mcl[i].op = __HYPERVISOR_update_va_mapping;
        mcl[i].args[0] = MMAP_VADDR(idx, i);
        mcl[i].args[1] = 0;
        mcl[i].args[2] = 0;
    }

    mcl[nr_pages-1].args[2] = UVMF_TLB_FLUSH_ALL;
    if ( unlikely(HYPERVISOR_multicall(mcl, nr_pages) != 0) )
        BUG();
}


/******************************************************************
 * BLOCK-DEVICE SCHEDULER LIST MAINTENANCE
 */

static struct list_head blkio_schedule_list;
static spinlock_t blkio_schedule_list_lock;

static int __on_blkdev_list(blkif_t *blkif)
{
    return blkif->blkdev_list.next != NULL;
}

static void remove_from_blkdev_list(blkif_t *blkif)
{
    unsigned long flags;
    if ( !__on_blkdev_list(blkif) ) return;
    spin_lock_irqsave(&blkio_schedule_list_lock, flags);
    if ( __on_blkdev_list(blkif) )
    {
        list_del(&blkif->blkdev_list);
        blkif->blkdev_list.next = NULL;
        blkif_put(blkif);
    }
    spin_unlock_irqrestore(&blkio_schedule_list_lock, flags);
}

static void add_to_blkdev_list_tail(blkif_t *blkif)
{
    unsigned long flags;
    if ( __on_blkdev_list(blkif) ) return;
    spin_lock_irqsave(&blkio_schedule_list_lock, flags);
    if ( !__on_blkdev_list(blkif) && (blkif->status == CONNECTED) )
    {
        list_add_tail(&blkif->blkdev_list, &blkio_schedule_list);
        blkif_get(blkif);
    }
    spin_unlock_irqrestore(&blkio_schedule_list_lock, flags);
}


/******************************************************************
 * SCHEDULER FUNCTIONS
 */

static DECLARE_WAIT_QUEUE_HEAD(blkio_schedule_wait);

static int blkio_schedule(void *arg)
{
    DECLARE_WAITQUEUE(wq, current);

    blkif_t          *blkif;
    struct list_head *ent;

    daemonize(
#if LINUX_VERSION_CODE >= KERNEL_VERSION(2,6,0)
        "xenblkd"
#endif
        );

    for ( ; ; )
    {
        /* Wait for work to do. */
        add_wait_queue(&blkio_schedule_wait, &wq);
        set_current_state(TASK_INTERRUPTIBLE);
        if ( (NR_PENDING_REQS == MAX_PENDING_REQS) || 
             list_empty(&blkio_schedule_list) )
            schedule();
        __set_current_state(TASK_RUNNING);
        remove_wait_queue(&blkio_schedule_wait, &wq);

        /* Queue up a batch of requests. */
        while ( (NR_PENDING_REQS < MAX_PENDING_REQS) &&
                !list_empty(&blkio_schedule_list) )
        {
            ent = blkio_schedule_list.next;
            blkif = list_entry(ent, blkif_t, blkdev_list);
            blkif_get(blkif);
            remove_from_blkdev_list(blkif);
            if ( do_block_io_op(blkif, BATCH_PER_DOMAIN) )
                add_to_blkdev_list_tail(blkif);
            blkif_put(blkif);
        }

#if LINUX_VERSION_CODE < KERNEL_VERSION(2,6,0)
        /* Push the batch through to disc. */
        run_task_queue(&tq_disk);
#endif
    }
}

static void maybe_trigger_blkio_schedule(void)
{
    /*
     * Needed so that two processes, who together make the following predicate
     * true, don't both read stale values and evaluate the predicate
     * incorrectly. Incredibly unlikely to stall the scheduler on x86, but...
     */
    smp_mb();

    if ( (NR_PENDING_REQS < (MAX_PENDING_REQS/2)) &&
         !list_empty(&blkio_schedule_list) )
        wake_up(&blkio_schedule_wait);
}



/******************************************************************
 * COMPLETION CALLBACK -- Called as bh->b_end_io()
 */

static void __end_block_io_op(pending_req_t *pending_req, int uptodate)
{
    unsigned long flags;

    /* An error fails the entire request. */
    if ( !uptodate )
    {
        DPRINTK("Buffer not up-to-date at end of operation\n");
        pending_req->status = BLKIF_RSP_ERROR;
    }

    if ( atomic_dec_and_test(&pending_req->pendcnt) )
    {
        int pending_idx = pending_req - pending_reqs;
        fast_flush_area(pending_idx, pending_req->nr_pages);
        make_response(pending_req->blkif, pending_req->id,
                      pending_req->operation, pending_req->status);
        blkif_put(pending_req->blkif);
        spin_lock_irqsave(&pend_prod_lock, flags);
        pending_ring[MASK_PEND_IDX(pending_prod++)] = pending_idx;
        spin_unlock_irqrestore(&pend_prod_lock, flags);
        maybe_trigger_blkio_schedule();
    }
}

#if LINUX_VERSION_CODE < KERNEL_VERSION(2,6,0)
static void end_block_io_op(struct buffer_head *bh, int uptodate)
{
    __end_block_io_op(bh->b_private, uptodate);
    kmem_cache_free(buffer_head_cachep, bh);
}
#else
static int end_block_io_op(struct bio *bio, unsigned int done, int error)
{
    if ( done || error )
        __end_block_io_op(bio->bi_private, (done && !error));
    bio_put(bio);
    return error;
}
#endif


/******************************************************************************
 * NOTIFICATION FROM GUEST OS.
 */

irqreturn_t blkif_be_int(int irq, void *dev_id, struct pt_regs *regs)
{
    blkif_t *blkif = dev_id;
    add_to_blkdev_list_tail(blkif);
    maybe_trigger_blkio_schedule();
    return IRQ_HANDLED;
}



/******************************************************************
 * DOWNWARD CALLS -- These interface with the block-device layer proper.
 */

static int do_block_io_op(blkif_t *blkif, int max_to_do)
{
    blkif_back_ring_t *blk_ring = &blkif->blk_ring;
    blkif_request_t *req;
    RING_IDX i, rp;
    int more_to_do = 0;

    rp = blk_ring->sring->req_prod;
    rmb(); /* Ensure we see queued requests up to 'rp'. */

    for ( i = blk_ring->req_cons; 
         (i != rp) && !RING_REQUEST_CONS_OVERFLOW(blk_ring, i);
          i++ )
    {
        if ( (max_to_do-- == 0) || (NR_PENDING_REQS == MAX_PENDING_REQS) )
        {
            more_to_do = 1;
            break;
        }
        
        req = RING_GET_REQUEST(blk_ring, i);
        switch ( req->operation )
        {
        case BLKIF_OP_READ:
        case BLKIF_OP_WRITE:
            dispatch_rw_block_io(blkif, req);
            break;

        case BLKIF_OP_PROBE:
            dispatch_probe(blkif, req);
            break;

        default:
            DPRINTK("error: unknown block io operation [%d]\n",
                    req->operation);
            make_response(blkif, req->id, req->operation, BLKIF_RSP_ERROR);
            break;
        }
    }

    blk_ring->req_cons = i;
    return more_to_do;
}

static void dispatch_probe(blkif_t *blkif, blkif_request_t *req)
{
    int rsp = BLKIF_RSP_ERROR;
    int pending_idx = pending_ring[MASK_PEND_IDX(pending_cons)];

    /* We expect one buffer only. */
    if ( unlikely(req->nr_segments != 1) )
        goto out;

    /* Make sure the buffer is page-sized. */
    if ( (blkif_first_sect(req->frame_and_sects[0]) != 0) ||
         (blkif_last_sect(req->frame_and_sects[0]) != 7) )
        goto out;

#ifdef CONFIG_XEN_BLKDEV_TAP_BE
    /* Grab the real frontend out of the probe message. */
    if (req->frame_and_sects[1] == BLKTAP_COOKIE) 
        blkif->is_blktap = 1;
#endif


#ifdef CONFIG_XEN_BLKDEV_TAP_BE
    if ( HYPERVISOR_update_va_mapping_otherdomain(
        MMAP_VADDR(pending_idx, 0),
        (pte_t) { (req->frame_and_sects[0] & PAGE_MASK) | __PAGE_KERNEL },
        0, (blkif->is_blktap ? ID_TO_DOM(req->id) : blkif->domid) ) )
        
        goto out;
#else
    if ( HYPERVISOR_update_va_mapping_otherdomain(
        MMAP_VADDR(pending_idx, 0),
        (pte_t) { (req->frame_and_sects[0] & PAGE_MASK) | __PAGE_KERNEL },
        0, blkif->domid) ) 
        
        goto out;
#endif
    
    rsp = vbd_probe(blkif, (vdisk_t *)MMAP_VADDR(pending_idx, 0), 
                    PAGE_SIZE / sizeof(vdisk_t));

 out:
    fast_flush_area(pending_idx, 1);
    make_response(blkif, req->id, req->operation, rsp);
}

static void dispatch_rw_block_io(blkif_t *blkif, blkif_request_t *req)
{
    extern void ll_rw_block(int rw, int nr, struct buffer_head * bhs[]); 
    int operation = (req->operation == BLKIF_OP_WRITE) ? WRITE : READ;
    short nr_sects;
    unsigned long buffer, fas;
    int i, tot_sects, pending_idx = pending_ring[MASK_PEND_IDX(pending_cons)];
    pending_req_t *pending_req;
    unsigned long  remap_prot;
    multicall_entry_t mcl[MMAP_PAGES_PER_REQUEST];

    /* We map virtual scatter/gather segments to physical segments. */
    int new_segs, nr_psegs = 0;
    phys_seg_t phys_seg[BLKIF_MAX_SEGMENTS_PER_REQUEST + 1];

    /* Check that number of segments is sane. */
    if ( unlikely(req->nr_segments == 0) || 
         unlikely(req->nr_segments > BLKIF_MAX_SEGMENTS_PER_REQUEST) )
    {
        DPRINTK("Bad number of segments in request (%d)\n", req->nr_segments);
        goto bad_descriptor;
    }

    /*
     * Check each address/size pair is sane, and convert into a
     * physical device and block offset. Note that if the offset and size
     * crosses a virtual extent boundary, we may end up with more
     * physical scatter/gather segments than virtual segments.
     */
    for ( i = tot_sects = 0; i < req->nr_segments; i++, tot_sects += nr_sects )
    {
        fas      = req->frame_and_sects[i];
        buffer   = (fas & PAGE_MASK) | (blkif_first_sect(fas) << 9);
        nr_sects = blkif_last_sect(fas) - blkif_first_sect(fas) + 1;

        if ( nr_sects <= 0 )
            goto bad_descriptor;

        phys_seg[nr_psegs].dev           = req->device;
        phys_seg[nr_psegs].sector_number = req->sector_number + tot_sects;
        phys_seg[nr_psegs].buffer        = buffer;
        phys_seg[nr_psegs].nr_sects      = nr_sects;

        /* Translate the request into the relevant 'physical device' */
        new_segs = vbd_translate(&phys_seg[nr_psegs], blkif, operation);
        if ( new_segs < 0 )
        { 
            DPRINTK("access denied: %s of [%llu,%llu] on dev=%04x\n", 
                    operation == READ ? "read" : "write", 
                    req->sector_number + tot_sects, 
                    req->sector_number + tot_sects + nr_sects, 
                    req->device); 
            goto bad_descriptor;
        }
  
        nr_psegs += new_segs;
        ASSERT(nr_psegs <= (BLKIF_MAX_SEGMENTS_PER_REQUEST+1));
    }

    /* Nonsensical zero-sized request? */
    if ( unlikely(nr_psegs == 0) )
        goto bad_descriptor;

    if ( operation == READ )
        remap_prot = _PAGE_PRESENT|_PAGE_DIRTY|_PAGE_ACCESSED|_PAGE_RW;
    else
        remap_prot = _PAGE_PRESENT|_PAGE_DIRTY|_PAGE_ACCESSED;

    for ( i = 0; i < nr_psegs; i++ )
    {
        mcl[i].op = __HYPERVISOR_update_va_mapping_otherdomain;
        mcl[i].args[0] = MMAP_VADDR(pending_idx, i);
        mcl[i].args[1] = (phys_seg[i].buffer & PAGE_MASK) | remap_prot;
        mcl[i].args[2] = 0;
#ifdef CONFIG_XEN_BLKDEV_TAP_BE
        mcl[i].args[3] = (blkif->is_blktap) ? ID_TO_DOM(req->id) : blkif->domid;
#else
        mcl[i].args[3] = blkif->domid;
#endif
        phys_to_machine_mapping[__pa(MMAP_VADDR(pending_idx, i))>>PAGE_SHIFT] =
            FOREIGN_FRAME(phys_seg[i].buffer >> PAGE_SHIFT);
    }

    if ( unlikely(HYPERVISOR_multicall(mcl, nr_psegs) != 0) )
        BUG();

    for ( i = 0; i < nr_psegs; i++ )
    {
        if ( unlikely(mcl[i].args[5] != 0) )
        {
            DPRINTK("invalid buffer -- could not remap it\n");
            fast_flush_area(pending_idx, nr_psegs);
            goto bad_descriptor;
        }
    }

    pending_req = &pending_reqs[pending_idx];
    pending_req->blkif     = blkif;
    pending_req->id        = req->id;
    pending_req->operation = operation;
    pending_req->status    = BLKIF_RSP_OKAY;
    pending_req->nr_pages  = nr_psegs;
    atomic_set(&pending_req->pendcnt, nr_psegs);
    pending_cons++;

    blkif_get(blkif);

    /* Now we pass each segment down to the real blkdev layer. */
#if LINUX_VERSION_CODE < KERNEL_VERSION(2,6,0)
    for ( i = 0; i < nr_psegs; i++ )
    {
        struct buffer_head *bh;

        bh = kmem_cache_alloc(buffer_head_cachep, GFP_ATOMIC);
        if ( unlikely(bh == NULL) )
        {
            __end_block_io_op(pending_req, 0);
            continue;
        }

        memset(bh, 0, sizeof (struct buffer_head));

        init_waitqueue_head(&bh->b_wait);
        bh->b_size          = phys_seg[i].nr_sects << 9;
        bh->b_dev           = phys_seg[i].dev;
        bh->b_rdev          = phys_seg[i].dev;
        bh->b_rsector       = (unsigned long)phys_seg[i].sector_number;
        bh->b_data          = (char *)MMAP_VADDR(pending_idx, i) +
            (phys_seg[i].buffer & ~PAGE_MASK);
        bh->b_page          = virt_to_page(MMAP_VADDR(pending_idx, i));
        bh->b_end_io        = end_block_io_op;
        bh->b_private       = pending_req;

        bh->b_state = (1 << BH_Mapped) | (1 << BH_Lock) | 
            (1 << BH_Req) | (1 << BH_Launder);
        if ( operation == WRITE )
            bh->b_state |= (1 << BH_JBD) | (1 << BH_Req) | (1 << BH_Uptodate);

        atomic_set(&bh->b_count, 1);

        /* Dispatch a single request. We'll flush it to disc later. */
        generic_make_request(operation, bh);
    }
#else
    for ( i = 0; i < nr_psegs; i++ )
    {
        struct bio *bio;

        bio = bio_alloc(GFP_ATOMIC, 1);
        if ( unlikely(bio == NULL) )
        {
            __end_block_io_op(pending_req, 0);
            continue;
        }

        bio->bi_bdev    = phys_seg[i].bdev;
        bio->bi_private = pending_req;
        bio->bi_end_io  = end_block_io_op;
        bio->bi_sector  = phys_seg[i].sector_number;
<<<<<<< HEAD

        bio_add_page(
            bio,
            virt_to_page(MMAP_VADDR(pending_idx, i)),
            phys_seg[i].nr_sects << 9,
            phys_seg[i].buffer & ~PAGE_MASK);

=======

        bio_add_page(
            bio,
            virt_to_page(MMAP_VADDR(pending_idx, i)),
            phys_seg[i].nr_sects << 9,
            phys_seg[i].buffer & ~PAGE_MASK);

>>>>>>> 74d75552
        submit_bio(operation | (1 << BIO_RW_SYNC), bio);
    }
#endif

    return;

 bad_descriptor:
    make_response(blkif, req->id, req->operation, BLKIF_RSP_ERROR);
} 



/******************************************************************
 * MISCELLANEOUS SETUP / TEARDOWN / DEBUGGING
 */


static void make_response(blkif_t *blkif, unsigned long id, 
                          unsigned short op, int st)
{
    blkif_response_t *resp;
    unsigned long     flags;
    blkif_back_ring_t *blk_ring = &blkif->blk_ring;

    /* Place on the response ring for the relevant domain. */ 
    spin_lock_irqsave(&blkif->blk_ring_lock, flags);
    resp = RING_GET_RESPONSE(blk_ring, blk_ring->rsp_prod_pvt);
    resp->id        = id;
    resp->operation = op;
    resp->status    = st;
    wmb(); /* Ensure other side can see the response fields. */
    blk_ring->rsp_prod_pvt++;
    RING_PUSH_RESPONSES(blk_ring);
    spin_unlock_irqrestore(&blkif->blk_ring_lock, flags);

    /* Kick the relevant domain. */
    notify_via_evtchn(blkif->evtchn);
}

void blkif_deschedule(blkif_t *blkif)
{
    remove_from_blkdev_list(blkif);
}

static int __init blkif_init(void)
{
    int i;

    if ( !(xen_start_info.flags & SIF_INITDOMAIN) &&
         !(xen_start_info.flags & SIF_BLK_BE_DOMAIN) )
        return 0;

    blkif_interface_init();

    if ( (mmap_vstart = allocate_empty_lowmem_region(MMAP_PAGES)) == 0 )
        BUG();

    pending_cons = 0;
    pending_prod = MAX_PENDING_REQS;
    memset(pending_reqs, 0, sizeof(pending_reqs));
    for ( i = 0; i < MAX_PENDING_REQS; i++ )
        pending_ring[i] = i;
    
    spin_lock_init(&blkio_schedule_list_lock);
    INIT_LIST_HEAD(&blkio_schedule_list);

    if ( kernel_thread(blkio_schedule, 0, CLONE_FS | CLONE_FILES) < 0 )
        BUG();

#if LINUX_VERSION_CODE < KERNEL_VERSION(2,6,0)
    buffer_head_cachep = kmem_cache_create(
        "buffer_head_cache", sizeof(struct buffer_head),
        0, SLAB_HWCACHE_ALIGN, NULL, NULL);
#endif

    blkif_ctrlif_init();
    
#ifdef CONFIG_XEN_BLKDEV_TAP_BE
    printk(KERN_ALERT "NOTE: Blkif backend is running with tap support on!\n");
#endif
    return 0;
}

__initcall(blkif_init);<|MERGE_RESOLUTION|>--- conflicted
+++ resolved
@@ -524,7 +524,6 @@
         bio->bi_private = pending_req;
         bio->bi_end_io  = end_block_io_op;
         bio->bi_sector  = phys_seg[i].sector_number;
-<<<<<<< HEAD
 
         bio_add_page(
             bio,
@@ -532,15 +531,6 @@
             phys_seg[i].nr_sects << 9,
             phys_seg[i].buffer & ~PAGE_MASK);
 
-=======
-
-        bio_add_page(
-            bio,
-            virt_to_page(MMAP_VADDR(pending_idx, i)),
-            phys_seg[i].nr_sects << 9,
-            phys_seg[i].buffer & ~PAGE_MASK);
-
->>>>>>> 74d75552
         submit_bio(operation | (1 << BIO_RW_SYNC), bio);
     }
 #endif
