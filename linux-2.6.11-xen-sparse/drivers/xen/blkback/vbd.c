--- conflicted
+++ resolved
@@ -78,76 +78,7 @@
 
     vbd->vdevice  = vdevice; 
     vbd->readonly = create->readonly;
-<<<<<<< HEAD
-    vbd->type     = VDISK_TYPE_DISK;
-    vbd->extents  = NULL; 
-
-    spin_lock(&blkif->vbd_lock);
-    rb_link_node(&vbd->rb, rb_parent, rb_p);
-    rb_insert_color(&vbd->rb, &blkif->vbd_rb);
-    spin_unlock(&blkif->vbd_lock);
-
-    DPRINTK("Successful creation of vdev=%04x (dom=%u)\n",
-            vdevice, create->domid);
-    create->status = BLKIF_BE_STATUS_OKAY;
-}
-
-
-/* Grow a VBD by appending a new extent. Fails if the VBD doesn't exist. */
-void vbd_grow(blkif_be_vbd_grow_t *grow) 
-{
-    blkif_t            *blkif;
-    blkif_extent_le_t **px, *x; 
-    vbd_t              *vbd = NULL;
-    rb_node_t          *rb;
-    blkif_vdev_t        vdevice = grow->vdevice;
-    unsigned long       sz;
-
-    blkif = blkif_find_by_handle(grow->domid, grow->blkif_handle);
-    if ( unlikely(blkif == NULL) )
-    {
-        DPRINTK("vbd_grow attempted for non-existent blkif (%u,%u)\n", 
-                grow->domid, grow->blkif_handle); 
-        grow->status = BLKIF_BE_STATUS_INTERFACE_NOT_FOUND;
-        return;
-    }
-
-    rb = blkif->vbd_rb.rb_node;
-    while ( rb != NULL )
-    {
-        vbd = rb_entry(rb, vbd_t, rb);
-        if ( vdevice < vbd->vdevice )
-            rb = rb->rb_left;
-        else if ( vdevice > vbd->vdevice )
-            rb = rb->rb_right;
-        else
-            break;
-    }
-
-    if ( unlikely(vbd == NULL) || unlikely(vbd->vdevice != vdevice) )
-    {
-        DPRINTK("vbd_grow: attempted to append extent to non-existent VBD.\n");
-        grow->status = BLKIF_BE_STATUS_VBD_NOT_FOUND;
-        return;
-    } 
-
-    if ( grow->extent.sector_start > 0 )
-    {
-        DPRINTK("vbd_grow: dev %08x start not zero.\n", grow->extent.device);
-        grow->status = BLKIF_BE_STATUS_EXTENT_NOT_FOUND;
-        return;
-    }
-
-    if ( unlikely((x = kmalloc(sizeof(blkif_extent_le_t), 
-                               GFP_KERNEL)) == NULL) )
-    {
-        DPRINTK("vbd_grow: out of memory\n");
-        grow->status = BLKIF_BE_STATUS_OUT_OF_MEMORY;
-        return;
-    }
-=======
     vbd->type     = VDISK_TYPE_DISK | VDISK_FLAG_VIRT;
->>>>>>> e1d4c26e
 
     /* Mask to 16-bit for compatibility with old tools */
     vbd->pdevice  = create->pdevice & 0xffff;
@@ -158,86 +89,8 @@
         vbd->readonly ? FMODE_READ : FMODE_WRITE);
     if ( IS_ERR(vbd->bdev) )
     {
-<<<<<<< HEAD
-        DPRINTK("vbd_grow: device %08x doesn't exist.\n", x->extent.device);
-        grow->status = BLKIF_BE_STATUS_EXTENT_NOT_FOUND;
-        bdev_put(x->bdev);
-        goto out;
-    }
-
-    /* get size in sectors */   
-    if ( x->bdev->bd_part )
-	 sz = x->bdev->bd_part->nr_sects;
-    else
-	 sz = x->bdev->bd_disk->capacity;
-
-    vbd->type = (x->bdev->bd_disk->flags & GENHD_FL_CD) ?
-        VDISK_TYPE_CDROM : VDISK_TYPE_DISK;
-
-#else
-    if( !blk_size[MAJOR(x->extent.device)] )
-    {
-        DPRINTK("vbd_grow: device %08x doesn't exist.\n", x->extent.device);
-        grow->status = BLKIF_BE_STATUS_EXTENT_NOT_FOUND;
-        goto out;
-    }
-    
-    /* convert blocks (1KB) to sectors */
-    sz = blk_size[MAJOR(x->extent.device)][MINOR(x->extent.device)] * 2;    
-    
-    if ( sz == 0 )
-    {
-        DPRINTK("vbd_grow: device %08x zero size!\n", x->extent.device);
-        grow->status = BLKIF_BE_STATUS_EXTENT_NOT_FOUND;
-        goto out;
-    }
-#endif
-
-    /*
-     * NB. This test assumes sector_start == 0, which is always the case
-     * in Xen 1.3. In fact the whole grow/shrink interface could do with
-     * some simplification.
-     */
-    if ( x->extent.sector_length > sz )
-        x->extent.sector_length = sz;
-    
-    DPRINTK("vbd_grow: requested_len %llu actual_len %lu\n", 
-            x->extent.sector_length, sz);
-
-    for ( px = &vbd->extents; *px != NULL; px = &(*px)->next ) 
-        continue;
-    
-    *px = x; /* ATOMIC: no need for vbd_lock. */
-
-    DPRINTK("Successful grow of vdev=%04x (dom=%u)\n",
-            vdevice, grow->domid);
-    
-    grow->status = BLKIF_BE_STATUS_OKAY;
-    return;
-
- out:
-    kfree(x);
-}
-
-
-void vbd_shrink(blkif_be_vbd_shrink_t *shrink)
-{
-    blkif_t            *blkif;
-    blkif_extent_le_t **px, *x; 
-    vbd_t              *vbd = NULL;
-    rb_node_t          *rb;
-    blkif_vdev_t        vdevice = shrink->vdevice;
-
-    blkif = blkif_find_by_handle(shrink->domid, shrink->blkif_handle);
-    if ( unlikely(blkif == NULL) )
-    {
-        DPRINTK("vbd_shrink attempted for non-existent blkif (%u,%u)\n", 
-                shrink->domid, shrink->blkif_handle); 
-        shrink->status = BLKIF_BE_STATUS_INTERFACE_NOT_FOUND;
-=======
         DPRINTK("vbd_creat: device %08x doesn't exist.\n", vbd->pdevice);
         create->status = BLKIF_BE_STATUS_PHYSDEV_NOT_FOUND;
->>>>>>> e1d4c26e
         return;
     }
 
