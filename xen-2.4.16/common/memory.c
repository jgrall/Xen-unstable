--- conflicted
+++ resolved
@@ -1,4 +1,3 @@
-
 /******************************************************************************
  * memory.c
  * 
@@ -457,26 +456,10 @@
     struct pfn_info *page;
     ASSERT(page_nr < max_page);
     page = frame_table + page_nr;
-<<<<<<< HEAD
-
-    if(current->domain != 0){
-        ASSERT((page->flags & PG_domain_mask) == current->domain);
-        ASSERT((((page->flags & PG_type_mask) == PGT_writeable_page) &&
-             (page_type_count(page) != 0)) ||
-            (((page->flags & PG_type_mask) == PGT_none) &&
-             (page_type_count(page) == 0)));
-    }
-
-	if(!((!writeable) || (page_type_count(page) != 0)))
-		printk("bd240 debug: put_page failed ASSERT: page num %lx\n", page_nr);
-
-    ASSERT((!writeable) || (page_type_count(page) != 0));
-=======
     ASSERT((page->flags & PG_domain_mask) == current->domain);
     ASSERT((!writeable) || 
            ((page_type_count(page) != 0) && 
             ((page->flags & PG_type_mask) == PGT_writeable_page)));
->>>>>>> 9eb4ac00
     if ( writeable && (put_page_type(page) == 0) )
     {
         tlb_flush[smp_processor_id()] = 1;
@@ -735,34 +718,6 @@
             break;
 
             /*
-<<<<<<< HEAD
-             * PGREQ_ADD_BASEPTR: Announce a new top-level page table.
-             */
-        case PGREQ_ADD_BASEPTR:
-            err = get_l2_table(cur.val >> PAGE_SHIFT);
-            break;
-
-            /*
-             * PGREQ_REMOVE_BASEPTR: Destroy reference to a top-level page
-             * table.
-             */
-        case PGREQ_REMOVE_BASEPTR:
-            pfn = cur.val >> PAGE_SHIFT;
-            if ( pfn != (__pa(pagetable_ptr(current->mm.pagetable))
-                         >> PAGE_SHIFT) )
-            {
-                err = put_l2_table(pfn);
-            }
-            else
-            {
-                MEM_LOG("Attempt to remove current baseptr! %08lx",
-                        cur.val);
-            }
-            break;
-
-            /*
-=======
->>>>>>> 9eb4ac00
              * PGREQ_UNCHECKED_UPDATE: Make an unchecked update to a
              * bottom-level page-table entry.
              * Restrictions apply:
@@ -775,12 +730,8 @@
             flags = page->flags;
             if ( (flags | current->domain) == PGT_l1_page_table )
             {
-<<<<<<< HEAD
-                *(unsigned long *)__va(cur.ptr) = cur.val;
-=======
                 
                 *(unsigned long *)map_domain_mem(cur.ptr) = cur.val;
->>>>>>> 9eb4ac00
                 err = 0;
             }
             else
@@ -790,8 +741,6 @@
             }
             break;
 
-<<<<<<< HEAD
-=======
             /*
              * PGREQ_EXTENDED_COMMAND: Extended command is specified
              * in the least-siginificant bits of the 'value' field.
@@ -801,7 +750,6 @@
             err = do_extended_command(cur.ptr, cur.val);
             break;
 
->>>>>>> 9eb4ac00
         default:
             MEM_LOG("Invalid page update command %08lx", cur.ptr);
             break;
@@ -809,8 +757,6 @@
 
         if ( err )
         {
-			printk(KERN_ALERT "bd240 debug: unchecked %d\n", cur.ptr & (sizeof(l1_pgentry_t) -1));
-			printk(KERN_ALERT "bd240 debug: update: ptr %lx, val %lx\n", cur.ptr, cur.val);
             kill_domain_with_errmsg("Illegal page update request");
         }
 
