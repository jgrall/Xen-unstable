/*
 * xen-block.c
 *
 * process incoming block io requests from guestos's.
 */

#include <xeno/config.h>
#include <xeno/types.h>
#include <xeno/lib.h>
#include <xeno/sched.h>
#include <xeno/blkdev.h>
#include <xeno/event.h>
#include <hypervisor-ifs/block.h>
#include <hypervisor-ifs/hypervisor-if.h>
#include <asm-i386/io.h>
#include <asm/spinlock.h>
<<<<<<< HEAD
#include <xeno/perfc.h>                              /* performance counters */

=======
>>>>>>> a5753aaf
#include <xeno/keyhandler.h>

#define XEN_BLK_DEBUG 0
#define XEN_BLK_DEBUG_LEVEL KERN_ALERT

typedef struct blk_request {
    struct buffer_head *bh;
    void               *id;
    struct task_struct *domain;
} blk_request_t;
#define MAX_PENDING_REQS 32
#define BATCH_PER_DOMAIN 8
static kmem_cache_t *blk_request_cachep;
static atomic_t nr_pending;

static int do_block_io_op_domain(struct task_struct* task, int max_to_do);
static int dispatch_rw_block_io(struct task_struct *p, int index);
static int dispatch_probe_block_io(struct task_struct *p, int index);
static int dispatch_debug_block_io(struct task_struct *p, int index);

static spinlock_t io_schedule_lock;
static struct list_head io_schedule_list;

static int on_blkdev_list(struct task_struct *p)
{
    return p->blkdev_list.next != NULL;
}

static void remove_from_blkdev_list(struct task_struct *p)
{
    list_del(&p->blkdev_list);
    p->blkdev_list.next = NULL;
}

static void add_to_blkdev_list(struct task_struct *p)
{
    list_add(&p->blkdev_list, &io_schedule_list);
}

static void add_to_blkdev_list_tail(struct task_struct *p)
{
    list_add_tail(&p->blkdev_list, &io_schedule_list);
}

static void io_schedule(void)
{
    struct task_struct *p;
    struct list_head *ent;

    while ( (atomic_read(&nr_pending) < (MAX_PENDING_REQS / 2)) &&
            !list_empty(&io_schedule_list) &&
            spin_trylock(&io_schedule_lock) )
    {
        while ( (atomic_read(&nr_pending) < MAX_PENDING_REQS) &&
                !list_empty(&io_schedule_list) )
        {
            ent = io_schedule_list.next;
            p = list_entry(ent, struct task_struct, blkdev_list);
            remove_from_blkdev_list(p);
            if ( do_block_io_op_domain(p, BATCH_PER_DOMAIN) )
                add_to_blkdev_list_tail(p);
        }
        spin_unlock(&io_schedule_lock);
    }
}


/*
 * end_block_io_op:
 *  IO has completed.  Need to notify the guest operating system.
 *  Called from ll_rw_block -- currently /DIRECTLY/ -- XXX FIXME 
 *  (e.g. hook into proper end processing of ll_rw) 
 */
void end_block_io_op(struct buffer_head * bh)
{
    unsigned long cpu_mask;
    blk_request_t *blk_request = NULL;
    unsigned long flags;
    struct task_struct *p;
    int position = 0;
    blk_ring_t *blk_ring;

    if (XEN_BLK_DEBUG)  
	printk(XEN_BLK_DEBUG_LEVEL "XEN end_block_io_op,  bh: %lx\n",
	       (unsigned long)bh);
    
    if ( (blk_request = (blk_request_t *)bh->b_xen_request) == NULL) 
        goto bad_interrupt;
    atomic_dec(&nr_pending);
    
    p = blk_request->domain;

    /* Place on the response ring for the relevant domain. */ 
    spin_lock_irqsave(&p->blk_ring_lock, flags);
    blk_ring = p->blk_ring_base;
    position = blk_ring->resp_prod;
    blk_ring->resp_ring[position].id     = blk_request->id;
    blk_ring->resp_ring[position].status = 0;
    blk_ring->resp_prod = BLK_RESP_RING_INC(blk_ring->resp_prod);
    spin_unlock_irqrestore(&p->blk_ring_lock, flags);
    
<<<<<<< HEAD
    while (!list_empty(&io_done_queue)) {

	blk_request = list_entry(io_done_queue.next, blk_request_t, queue);
	list_del (&blk_request->queue);
	spin_unlock_irqrestore(&io_done_queue_lock, flags);

	perf_incr(blockio_rx);
	
	/* place on ring for guest os */ 
	blk_ring = blk_request->domain->blk_ring_base;
	position = blk_ring->brx_prod;

	if (XEN_BLK_DEBUG)  
	    printk(XEN_BLK_DEBUG_LEVEL "XEN flush_blk_queue [%d]\n", position);

	memcpy(&blk_ring->brx_ring[position], &blk_request->request,
	       sizeof(blk_ring_entry_t));
	blk_ring->brx_prod = BLK_RX_RING_INC(blk_ring->brx_prod);

	/* notify appropriate guest os */
	set_bit(_EVENT_BLK_RX, &blk_request->domain->shared_info->events);
	
	/* free the buffer header allocated in do_block_io_op */
	if (blk_request->bh)
	    kfree(blk_request->bh); 

	spin_lock_irqsave(&free_queue_lock, flags);
	list_add_tail(&blk_request->queue, &free_queue);
	spin_unlock_irqrestore(&free_queue_lock, flags);

	spin_lock_irqsave(&io_done_queue_lock, flags);
    }
    spin_unlock_irqrestore(&io_done_queue_lock, flags);


    /* XXX SMH: below is ugly and dangerous -- fix */
    /*
     * now check if there is any pending work from any domain
     * that we were previously unable to process.
     *
     * NOTE: the current algorithm will check _every_ domain
     * and wake up _every_ domain that has pending work.
     * In the future, we should stop waking up domains once
     * there isn't any space for their requests any more
     * ALSO, we need to maintain a counter of the last domain
     * that we woke up for fairness... we shouldn't restart
     * at domain 0 every time (although we might want to special
     * case domain 0);
     */
    for (loop = 0; loop < XEN_BLOCK_MAX_DOMAINS; loop++) {

	int domain = pending_work & (1 << loop);
=======
    /* Kick the relevant domain. */
    cpu_mask = mark_guest_event(p, _EVENT_BLK_RESP);
    guest_event_notify(cpu_mask); 
>>>>>>> a5753aaf

    /* Free state associated with this request. */
    if ( blk_request->bh ) 
        kfree(blk_request->bh);     
    kmem_cache_free(blk_request_cachep, blk_request);

    /* Get more work to do. */
    io_schedule();

    return;

 bad_interrupt:
    printk (KERN_ALERT
            "   block io interrupt received for unknown buffer [0x%lx]\n",
            (unsigned long) bh);
    BUG();
    return;
}


/*
 * do_block_io_op:
 *  Accept a block io request from a guest operating system.
 *  There is an entry in the hypervisor_call_table (xen/arch/i386/entry.S).
 */
long do_block_io_op(void)
{
    if ( !on_blkdev_list(current) )
    {
        spin_lock_irq(&io_schedule_lock);
        add_to_blkdev_list_tail(current);
        spin_unlock_irq(&io_schedule_lock);
    }

    io_schedule();

    return 0L;
}


static int do_block_io_op_domain(struct task_struct* task, int max_to_do)
{
    blk_ring_t *blk_ring = task->blk_ring_base;
    int loop, status = 0;

    if (XEN_BLK_DEBUG)  
	printk(XEN_BLK_DEBUG_LEVEL "XEN do_block_io_op %d %d\n",
	       blk_ring->req_cons, blk_ring->req_prod);

<<<<<<< HEAD
	perf_incr(blockio_tx);
=======
    for ( loop = blk_ring->req_cons; 
	  loop != blk_ring->req_prod; 
	  loop = BLK_REQ_RING_INC(loop) ) 
    {
>>>>>>> a5753aaf
	status = 1;

        if ( max_to_do-- == 0 ) break;
        
	switch (blk_ring->req_ring[loop].operation) {

	case XEN_BLOCK_READ:
	case XEN_BLOCK_WRITE:
	    status = dispatch_rw_block_io(task, loop);
	    break;

	case XEN_BLOCK_PROBE:
	    status = dispatch_probe_block_io(task, loop);
	    break;

	case XEN_BLOCK_DEBUG:
	    status = dispatch_debug_block_io(task, loop);
	    break;

	default:
	    printk (KERN_ALERT "error: unknown block io operation [%d]\n",
		    blk_ring->req_ring[loop].operation);
	    BUG();
	}

	if ( status ) break;
    }

    blk_ring->req_cons = loop;
    return status;
}


static int dispatch_debug_block_io(struct task_struct *p, int index)
{
    printk (KERN_ALERT "dispatch_debug_block_io: UNIMPL\n"); 
    return 1; 
}


static int dispatch_probe_block_io(struct task_struct *p, int index)
{
    extern void ide_probe_devices(xen_disk_info_t *xdi);
    blk_ring_t *blk_ring = p->blk_ring_base;
    xen_disk_info_t *xdi;
    
    xdi = phys_to_virt((unsigned long)blk_ring->req_ring[index].buffer);
    
    ide_probe_devices(xdi);

    blk_ring->resp_ring[blk_ring->resp_prod].id = blk_ring->req_ring[index].id;
    blk_ring->resp_ring[blk_ring->resp_prod].status = 0;
    blk_ring->resp_prod = BLK_RESP_RING_INC(blk_ring->resp_prod);
    
    return 0;
}


static int dispatch_rw_block_io(struct task_struct *p, int index)
{
    extern void ll_rw_block(int rw, int nr, struct buffer_head * bhs[]); 
    blk_ring_t *blk_ring = p->blk_ring_base;
    struct buffer_head *bh;
    struct request_queue *rq;
    int operation;
    blk_request_t *blk_request;
    
    /*
     * check to make sure that the block request seems at least
     * a bit legitimate
     */
    if ((blk_ring->req_ring[index].block_size & (0x200 - 1)) != 0) {
	printk(KERN_ALERT "    error: dodgy block size: %d\n", 
	       blk_ring->req_ring[index].block_size);
	BUG();
    }
    
    if(blk_ring->req_ring[index].buffer == NULL) { 
	printk(KERN_ALERT "xen_block: bogus buffer from guestOS\n"); 
	BUG();
    }

    if (XEN_BLK_DEBUG) {
	printk(XEN_BLK_DEBUG_LEVEL "    req_cons: %d  req_prod %d  index: %d "
	       "op: %s, pri: %s\n", blk_ring->req_cons, blk_ring->req_prod, 
	       index, 
	       (blk_ring->req_ring[index].operation == XEN_BLOCK_READ ? 
		"read" : "write"), 
	       (blk_ring->req_ring[index].priority == XEN_BLOCK_SYNC ? 
		"sync" : "async"));
    }

    atomic_inc(&nr_pending);
    blk_request = kmem_cache_alloc(blk_request_cachep, GFP_ATOMIC);

    /* we'll be doing this frequently, would a cache be appropriate? */
    bh = (struct buffer_head *) kmalloc(sizeof(struct buffer_head), 
					GFP_KERNEL);
    if (!bh) {
	printk(KERN_ALERT "ERROR: bh is null\n");
	BUG();
    }

    /* set just the important bits of the buffer header */
    memset (bh, 0, sizeof (struct buffer_head));
    
    bh->b_blocknr       = blk_ring->req_ring[index].block_number;
    bh->b_size          = blk_ring->req_ring[index].block_size; 
    bh->b_dev           = blk_ring->req_ring[index].device; 
    bh->b_rsector       = blk_ring->req_ring[index].sector_number;
    bh->b_data          = phys_to_virt((unsigned long)
				       blk_ring->req_ring[index].buffer);
    bh->b_count.counter = 1;
    bh->b_xen_request   = (void *)blk_request;  
    
    if (blk_ring->req_ring[index].operation == XEN_BLOCK_WRITE) {
	bh->b_state = ((1 << BH_JBD) | (1 << BH_Mapped) | (1 << BH_Req) |
		       (1 << BH_Dirty) | (1 << BH_Uptodate));
	operation = WRITE;
    } else {
	bh->b_state = (1 << BH_Mapped);
	operation = READ;
    }

    /* save meta data about request */
    blk_request->id     = blk_ring->req_ring[index].id;
    blk_request->bh     = bh;
    blk_request->domain = p; 
    
    /* dispatch single block request */
    ll_rw_block(operation, 1, &bh);       /* linux top half */
    rq = blk_get_queue(bh->b_rdev);                         
    generic_unplug_device(rq);            /* linux bottom half */

    return 0;
}


static void dump_blockq(u_char key, void *dev_id, struct pt_regs *regs) 
{
    printk("Dumping block queue stats: nr_pending = %d\n",
           atomic_read(&nr_pending));
}


/* Start-of-day initialisation for a new domain. */
void init_blkdev_info(struct task_struct *p)
{
    if ( sizeof(*p->blk_ring_base) > PAGE_SIZE ) BUG();
    p->blk_ring_base = (blk_ring_t *)get_free_page(GFP_KERNEL);
    clear_page(p->blk_ring_base);
    SHARE_PFN_WITH_DOMAIN(virt_to_page(p->blk_ring_base), p->domain);
    p->blkdev_list.next = NULL;
}


/* End-of-day teardown for a domain. XXX Outstanding requests? */
void destroy_blkdev_info(struct task_struct *p)
{
    unsigned long flags;
    if ( on_blkdev_list(p) )
    {
        spin_lock_irqsave(&io_schedule_lock, flags);
        if ( on_blkdev_list(p) ) remove_from_blkdev_list(p);
        spin_unlock_irqrestore(&io_schedule_lock, flags);
    }
    UNSHARE_PFN(virt_to_page(p->blk_ring_base));
    free_page((unsigned long)p->blk_ring_base);
}


void initialize_block_io ()
{
    atomic_set(&nr_pending, 0);

    spin_lock_init(&io_schedule_lock);
    INIT_LIST_HEAD(&io_schedule_list);

    blk_request_cachep = kmem_cache_create(
        "blk_request_cache", sizeof(blk_request_t),
        0, SLAB_HWCACHE_ALIGN, NULL, NULL);
    
    add_key_handler('b', dump_blockq, "dump xen ide blkdev stats");     
}


<|MERGE_RESOLUTION|>--- conflicted
+++ resolved
@@ -14,11 +14,6 @@
 #include <hypervisor-ifs/hypervisor-if.h>
 #include <asm-i386/io.h>
 #include <asm/spinlock.h>
-<<<<<<< HEAD
-#include <xeno/perfc.h>                              /* performance counters */
-
-=======
->>>>>>> a5753aaf
 #include <xeno/keyhandler.h>
 
 #define XEN_BLK_DEBUG 0
@@ -120,64 +115,9 @@
     blk_ring->resp_prod = BLK_RESP_RING_INC(blk_ring->resp_prod);
     spin_unlock_irqrestore(&p->blk_ring_lock, flags);
     
-<<<<<<< HEAD
-    while (!list_empty(&io_done_queue)) {
-
-	blk_request = list_entry(io_done_queue.next, blk_request_t, queue);
-	list_del (&blk_request->queue);
-	spin_unlock_irqrestore(&io_done_queue_lock, flags);
-
-	perf_incr(blockio_rx);
-	
-	/* place on ring for guest os */ 
-	blk_ring = blk_request->domain->blk_ring_base;
-	position = blk_ring->brx_prod;
-
-	if (XEN_BLK_DEBUG)  
-	    printk(XEN_BLK_DEBUG_LEVEL "XEN flush_blk_queue [%d]\n", position);
-
-	memcpy(&blk_ring->brx_ring[position], &blk_request->request,
-	       sizeof(blk_ring_entry_t));
-	blk_ring->brx_prod = BLK_RX_RING_INC(blk_ring->brx_prod);
-
-	/* notify appropriate guest os */
-	set_bit(_EVENT_BLK_RX, &blk_request->domain->shared_info->events);
-	
-	/* free the buffer header allocated in do_block_io_op */
-	if (blk_request->bh)
-	    kfree(blk_request->bh); 
-
-	spin_lock_irqsave(&free_queue_lock, flags);
-	list_add_tail(&blk_request->queue, &free_queue);
-	spin_unlock_irqrestore(&free_queue_lock, flags);
-
-	spin_lock_irqsave(&io_done_queue_lock, flags);
-    }
-    spin_unlock_irqrestore(&io_done_queue_lock, flags);
-
-
-    /* XXX SMH: below is ugly and dangerous -- fix */
-    /*
-     * now check if there is any pending work from any domain
-     * that we were previously unable to process.
-     *
-     * NOTE: the current algorithm will check _every_ domain
-     * and wake up _every_ domain that has pending work.
-     * In the future, we should stop waking up domains once
-     * there isn't any space for their requests any more
-     * ALSO, we need to maintain a counter of the last domain
-     * that we woke up for fairness... we shouldn't restart
-     * at domain 0 every time (although we might want to special
-     * case domain 0);
-     */
-    for (loop = 0; loop < XEN_BLOCK_MAX_DOMAINS; loop++) {
-
-	int domain = pending_work & (1 << loop);
-=======
     /* Kick the relevant domain. */
     cpu_mask = mark_guest_event(p, _EVENT_BLK_RESP);
     guest_event_notify(cpu_mask); 
->>>>>>> a5753aaf
 
     /* Free state associated with this request. */
     if ( blk_request->bh ) 
@@ -227,14 +167,10 @@
 	printk(XEN_BLK_DEBUG_LEVEL "XEN do_block_io_op %d %d\n",
 	       blk_ring->req_cons, blk_ring->req_prod);
 
-<<<<<<< HEAD
-	perf_incr(blockio_tx);
-=======
     for ( loop = blk_ring->req_cons; 
 	  loop != blk_ring->req_prod; 
 	  loop = BLK_REQ_RING_INC(loop) ) 
     {
->>>>>>> a5753aaf
 	status = 1;
 
         if ( max_to_do-- == 0 ) break;
