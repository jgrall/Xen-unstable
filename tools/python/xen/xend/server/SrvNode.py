--- conflicted
+++ resolved
@@ -35,28 +35,6 @@
         return self.perform(req)
 
     def render_GET(self, req):
-<<<<<<< HEAD
-        try:
-            if self.use_sxp(req):
-                req.setHeader("Content-Type", sxp.mime_type)
-                sxp.show(['node'] + self.info(), out=req)
-            else:
-                url = req.prePathURL()
-                if not url.endswith('/'):
-                    url += '/'
-                req.write('<html><head></head><body>')
-                self.print_path(req)
-                req.write('<ul>')
-                for d in self.info():
-                    req.write('<li> %10s: %s' % (d[0], str(d[1])))
-                req.write('<li><a href="%sdmesg">Xen dmesg output</a>' % url)
-                req.write('<li><a href="%slog>Xend log</a>' % url)
-                req.write('</ul>')
-                req.write('</body></html>')
-            return ''
-        except Exception, ex:
-            self._perform_err(ex, "node info", req)
-=======
         if self.use_sxp(req):
             req.setHeader("Content-Type", sxp.mime_type)
             sxp.show(['node'] + self.info(), out=req)
@@ -73,7 +51,6 @@
             req.write('<li><a href="%slog>Xend log</a>' % url)
             req.write('</ul>')
             req.write('</body></html>')
->>>>>>> e276f727
             
     def info(self):
         return self.xn.info()