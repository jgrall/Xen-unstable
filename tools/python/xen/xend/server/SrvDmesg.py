--- conflicted
+++ resolved
@@ -19,21 +19,6 @@
         self.perform(req)
 
     def render_GET(self, req):
-<<<<<<< HEAD
-        try:
-            if self.use_sxp(req):
-                req.setHeader("Content-Type", "text/plain")
-                req.write(self.info())
-            else:
-                req.write('<html><head></head><body>')
-                self.print_path(req)
-                req.write('<pre>')
-                req.write(self.info())
-                req.write('</pre></body></html>')
-            return ''
-        except Exception, ex:
-            self._perform_err(ex, "dmesg", req)
-=======
         if self.use_sxp(req):
             req.setHeader("Content-Type", "text/plain")
             req.write(self.info())
@@ -43,7 +28,6 @@
             req.write('<pre>')
             req.write(self.info())
             req.write('</pre></body></html>')
->>>>>>> e276f727
             
     def info(self):
         return self.xd.info()
