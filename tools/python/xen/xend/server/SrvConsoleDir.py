# Copyright (C) 2004 Mike Wray <mike.wray@hp.com>

from xen.web.SrvDir import SrvDir
from SrvConsole import SrvConsole
from xen.xend import XendConsole
from xen.xend import sxp

class SrvConsoleDir(SrvDir):
    """Console directory.
    """

    def __init__(self):
        SrvDir.__init__(self)
        self.xconsole = XendConsole.instance()

    def console(self, x):
        val = None
        try:
            info = self.xconsole.console_get(x)
            val = SrvConsole(info)
        except KeyError, ex:
            print 'SrvConsoleDir>', ex
            pass
        return val

    def get(self, x):
        v = SrvDir.get(self, x)
        if v is not None:
            return v
        v = self.console(x)
        return v

    def render_GET(self, req):
<<<<<<< HEAD
        try:
            if self.use_sxp(req):
                req.setHeader("Content-Type", sxp.mime_type)
                self.ls_console(req, 1)
            else:
                req.write("<html><head></head><body>")
                self.print_path(req)
                self.ls(req)
                self.ls_console(req)
                #self.form(req.wfile)
                req.write("</body></html>")
            return ''
        except Exception, ex:
            self._perform_err(ex, "ls_console", req)
=======
        if self.use_sxp(req):
            req.setHeader("Content-Type", sxp.mime_type)
            self.ls_console(req, 1)
        else:
            req.write("<html><head></head><body>")
            self.print_path(req)
            self.ls(req)
            self.ls_console(req)
            #self.form(req.wfile)
            req.write("</body></html>")
>>>>>>> e276f727

    def ls_console(self, req, use_sxp=0):
        url = req.prePathURL()
        if not url.endswith('/'):
            url += '/'
        if use_sxp:
            consoles = self.xconsole.console_ls()
            sxp.show(consoles, out=req)
        else:
            consoles = self.xconsole.consoles()
            consoles.sort(lambda x, y: cmp(x.console_port, y.console_port))
            req.write('<ul>')
            for c in consoles:
                cid = str(c.console_port)
                req.write('<li><a href="%s%s"> %s</a></li>' % (url, cid, cid))
            req.write('</ul>')<|MERGE_RESOLUTION|>--- conflicted
+++ resolved
@@ -31,22 +31,6 @@
         return v
 
     def render_GET(self, req):
-<<<<<<< HEAD
-        try:
-            if self.use_sxp(req):
-                req.setHeader("Content-Type", sxp.mime_type)
-                self.ls_console(req, 1)
-            else:
-                req.write("<html><head></head><body>")
-                self.print_path(req)
-                self.ls(req)
-                self.ls_console(req)
-                #self.form(req.wfile)
-                req.write("</body></html>")
-            return ''
-        except Exception, ex:
-            self._perform_err(ex, "ls_console", req)
-=======
         if self.use_sxp(req):
             req.setHeader("Content-Type", sxp.mime_type)
             self.ls_console(req, 1)
@@ -57,7 +41,6 @@
             self.ls_console(req)
             #self.form(req.wfile)
             req.write("</body></html>")
->>>>>>> e276f727
 
     def ls_console(self, req, use_sxp=0):
         url = req.prePathURL()
