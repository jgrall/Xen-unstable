--- conflicted
+++ resolved
@@ -18,11 +18,4 @@
         self.logfile.encoding = None
 
     def render_GET(self, req):
-<<<<<<< HEAD
-        try:
-            return self.logfile.render(req)
-        except Exception, ex:
-            self._perform_err(ex, "log", req)
-=======
-        return self.logfile.render(req)
->>>>>>> e276f727
+        return self.logfile.render(req)