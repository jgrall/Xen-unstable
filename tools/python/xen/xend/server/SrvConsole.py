# Copyright (C) 2004 Mike Wray <mike.wray@hp.com>

from xen.xend import sxp
from xen.xend import XendConsole
from xen.web.SrvDir import SrvDir

class SrvConsole(SrvDir):
    """An individual console.
    """

    def __init__(self, info):
        SrvDir.__init__(self)
        self.info = info
        self.xc = XendConsole.instance()

    def op_disconnect(self, op, req):
        val = self.xc.console_disconnect(self.info.console_port)
        return val

    def render_POST(self, req):
        return self.perform(req)
        
    def render_GET(self, req):
<<<<<<< HEAD
        try:
            if self.use_sxp(req):
                req.setHeader("Content-Type", sxp.mime_type)
                sxp.show(self.info.sxpr(), out=req)
            else:
                req.write('<html><head></head><body>')
                self.print_path(req)
                #self.ls()
                req.write('<p>%s</p>' % self.info)
                req.write('<p><a href="%s">Connect to domain %d</a></p>'
                          % (self.info.uri(), self.info.dom))
                self.form(req)
                req.write('</body></html>')
            return ''
        except Exception, ex:
            self._perform_err(ex, "console", req)
=======
        if self.use_sxp(req):
            req.setHeader("Content-Type", sxp.mime_type)
            sxp.show(self.info.sxpr(), out=req)
        else:
            req.write('<html><head></head><body>')
            self.print_path(req)
            #self.ls()
            req.write('<p>%s</p>' % self.info)
            req.write('<p><a href="%s">Connect to domain %d</a></p>'
                      % (self.info.uri(), self.info.id))
            self.form(req)
            req.write('</body></html>')
>>>>>>> e276f727

    def form(self, req):
        req.write('<form method="post" action="%s">' % req.prePathURL())
        if self.info.connected():
            req.write('<input type="submit" name="op" value="disconnect">')
        req.write('</form>')<|MERGE_RESOLUTION|>--- conflicted
+++ resolved
@@ -21,24 +21,6 @@
         return self.perform(req)
         
     def render_GET(self, req):
-<<<<<<< HEAD
-        try:
-            if self.use_sxp(req):
-                req.setHeader("Content-Type", sxp.mime_type)
-                sxp.show(self.info.sxpr(), out=req)
-            else:
-                req.write('<html><head></head><body>')
-                self.print_path(req)
-                #self.ls()
-                req.write('<p>%s</p>' % self.info)
-                req.write('<p><a href="%s">Connect to domain %d</a></p>'
-                          % (self.info.uri(), self.info.dom))
-                self.form(req)
-                req.write('</body></html>')
-            return ''
-        except Exception, ex:
-            self._perform_err(ex, "console", req)
-=======
         if self.use_sxp(req):
             req.setHeader("Content-Type", sxp.mime_type)
             sxp.show(self.info.sxpr(), out=req)
@@ -51,7 +33,6 @@
                       % (self.info.uri(), self.info.id))
             self.form(req)
             req.write('</body></html>')
->>>>>>> e276f727
 
     def form(self, req):
         req.write('<form method="post" action="%s">' % req.prePathURL())
