#  -*- mode: python; -*-
#============================================================================
# Python configuration setup for 'xm create'.
# This script sets the parameters used when a domain is created using 'xm create'.
# You use a separate script for each domain you want to create, or 
# you can set the parameters for the domain on the xm command line.
#============================================================================

#----------------------------------------------------------------------------
# Kernel image file.
kernel = "/usr/lib/xen/boot/vmxloader"

# The domain build function. VMX domain uses 'vmx'.
builder='vmx'

# Initial memory allocation (in megabytes) for the new domain.
memory = 128

# A name for your domain. All domains must have different names.
name = "ExampleVMXDomain"

# Which CPU to start domain on? 
#cpu = -1   # leave to Xen to pick

# Optionally define mac and/or bridge for the network interfaces.
# Random MACs are assigned if not given.
#vif = [ 'mac=aa:00:00:00:00:11, bridge=xen-br0' ]

#----------------------------------------------------------------------------
# Define the disk devices you want the domain to have access to, and
# what you want them accessible as.
# Each disk entry is of the form phy:UNAME,DEV,MODE
# where UNAME is the device, DEV is the device name the domain will see,
# and MODE is r for read-only, w for read-write.

#disk = [ 'phy:hda1,hda1,r' ]
<<<<<<< HEAD
disk = [ 'file:/var/images/min-el3-i386.img,hda,w' ]
=======
disk = [ 'file:/var/images/min-el3-i386.img,ioemu:hda,w' ]
>>>>>>> 1cd566f5

#----------------------------------------------------------------------------
# Set according to whether you want the domain restarted when it exits.
# The default is 'onreboot', which restarts the domain when it shuts down
# with exit code reboot.
# Other values are 'always', and 'never'.

#restart = 'onreboot'

#============================================================================


# New stuff
device_model = '/usr/lib/xen/bin/qemu-dm'

# Advanced users only. Don't touch if you don't know what you're doing
memmap = '/usr/lib/xen/boot/mem-map.sxp'

#-----------------------------------------------------------------------------
# Disk image for 
#cdrom=

#-----------------------------------------------------------------------------
# boot on floppy (a), hard disk (c) or CD-ROM (d) 
#boot=[a|c|d]
#-----------------------------------------------------------------------------
#  write to temporary files instead of disk image files
#snapshot=1

#----------------------------------------------------------------------------
# enable SDL library for graphics, default = 0
sdl=0

#----------------------------------------------------------------------------
# enable VNC library for graphics, default = 1
vnc=1

#----------------------------------------------------------------------------
# no graphics, use serial port
#nographic=0


#-----------------------------------------------------------------------------
#   enable audio support
#enable-audio=1


#-----------------------------------------------------------------------------
#    set the real time clock to local time [default=0 i.e. set to utc]
#localtime=1


#-----------------------------------------------------------------------------
#    start in full screen
#full-screen=1   <|MERGE_RESOLUTION|>--- conflicted
+++ resolved
@@ -34,11 +34,7 @@
 # and MODE is r for read-only, w for read-write.
 
 #disk = [ 'phy:hda1,hda1,r' ]
-<<<<<<< HEAD
-disk = [ 'file:/var/images/min-el3-i386.img,hda,w' ]
-=======
 disk = [ 'file:/var/images/min-el3-i386.img,ioemu:hda,w' ]
->>>>>>> 1cd566f5
 
 #----------------------------------------------------------------------------
 # Set according to whether you want the domain restarted when it exits.
