/* blktaplib.h
 *
 * userland accessors to the block tap.
 *
 * for the moment this is rather simple.
 */
 
#ifndef __BLKTAPLIB_H__
#define __BLKTAPLIB_H__

<<<<<<< HEAD
#ifndef __SHORT_INT_TYPES__
#define __SHORT_INT_TYPES__

#include <stdint.h>

typedef uint8_t            u8;
typedef uint16_t           u16;
typedef uint32_t           u32;
typedef uint64_t           u64;
typedef int8_t             s8;
typedef int16_t            s16;
typedef int32_t            s32;
typedef int64_t            s64;

#endif /*  __SHORT_INT_TYPES__ */
                                                                                
#if defined(__i386__)
#define rmb() __asm__ __volatile__ ( "lock; addl $0,0(%%esp)" : : : "memory" )
#define wmb() __asm__ __volatile__ ( "" : : : "memory" )
#else
#error "Define barriers"
#endif
    
=======
#include <xc.h>
>>>>>>> 383339f4
#include <sys/user.h>
#include <xen/xen.h>
#include <xen/io/blkif.h>
#include <xen/io/ring.h>
#include <xen/io/domain_controller.h>
#include "blkint.h"

#define BLKTAP_PASS     0 /* Keep passing this request as normal. */
#define BLKTAP_RESPOND  1 /* Request is now a reply.  Return it.  */
#define BLKTAP_STOLEN   2 /* Hook has stolen request.             */

#define domid_t unsigned short

inline unsigned int ID_TO_IDX(unsigned long id);
inline domid_t ID_TO_DOM(unsigned long id);

void blktap_register_ctrl_hook(char *name, int (*ch)(control_msg_t *));
void blktap_register_request_hook(char *name, int (*rh)(blkif_request_t *));
void blktap_register_response_hook(char *name, int (*rh)(blkif_response_t *));
void blktap_inject_response(blkif_response_t *);
int  blktap_attach_poll(int fd, short events, int (*func)(int));
void blktap_detach_poll(int fd);
int  blktap_listen(void);

/*-----[ Accessing attached data page mappings ]-------------------------*/
#define MMAP_PAGES_PER_REQUEST \
    (BLKIF_MAX_SEGMENTS_PER_REQUEST + 1)
#define MMAP_VADDR(_req,_seg)                        \
    (mmap_vstart +                                   \
     ((_req) * MMAP_PAGES_PER_REQUEST * PAGE_SIZE) + \
     ((_seg) * PAGE_SIZE))

extern unsigned long mmap_vstart;


/*-----[ Defines that are only used by library clients ]-----------------*/

#ifndef __COMPILING_BLKTAP_LIB

static char *blkif_op_name[] = {
    [BLKIF_OP_READ]       = "READ",
    [BLKIF_OP_WRITE]      = "WRITE",
    [BLKIF_OP_PROBE]      = "PROBE",
};

#endif /* __COMPILING_BLKTAP_LIB */
    
#endif /* __BLKTAPLIB_H__ */<|MERGE_RESOLUTION|>--- conflicted
+++ resolved
@@ -8,33 +8,7 @@
 #ifndef __BLKTAPLIB_H__
 #define __BLKTAPLIB_H__
 
-<<<<<<< HEAD
-#ifndef __SHORT_INT_TYPES__
-#define __SHORT_INT_TYPES__
-
-#include <stdint.h>
-
-typedef uint8_t            u8;
-typedef uint16_t           u16;
-typedef uint32_t           u32;
-typedef uint64_t           u64;
-typedef int8_t             s8;
-typedef int16_t            s16;
-typedef int32_t            s32;
-typedef int64_t            s64;
-
-#endif /*  __SHORT_INT_TYPES__ */
-                                                                                
-#if defined(__i386__)
-#define rmb() __asm__ __volatile__ ( "lock; addl $0,0(%%esp)" : : : "memory" )
-#define wmb() __asm__ __volatile__ ( "" : : : "memory" )
-#else
-#error "Define barriers"
-#endif
-    
-=======
 #include <xc.h>
->>>>>>> 383339f4
 #include <sys/user.h>
 #include <xen/xen.h>
 #include <xen/io/blkif.h>
