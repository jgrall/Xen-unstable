--- conflicted
+++ resolved
@@ -128,13 +128,8 @@
     fprintf(stderr, "ip=%016lx, b0=%016lx\n", ctxt->regs.ip, ctxt->regs.b[0]);
 
     /* Initialize and set registers.  */
-<<<<<<< HEAD
     ctxt->flags = VGCF_EXTRA_REGS | VGCF_SET_CR_IRR | VGCF_online;
-    if (xc_vcpu_setcontext(xc_handle, dom, vcpu, ctxt) != 0) {
-=======
-    ctxt->flags = VGCF_EXTRA_REGS | VGCF_SET_CR_IRR;
     if (xc_vcpu_setcontext(xc_handle, dom, vcpu, ctxt_any) != 0) {
->>>>>>> 1e25c34b
         ERROR("Couldn't set vcpu context");
         return -1;
     }
@@ -232,29 +227,16 @@
     int rc = -1;
 
     /* A copy of the CPU context of the guest. */
-<<<<<<< HEAD
-    vcpu_guest_context_t ctxt;
-    
-    if (lock_pages(&ctxt, sizeof(ctxt))) {
-=======
     vcpu_guest_context_any_t ctxt_any;
     vcpu_guest_context_t *ctxt = &ctxt_any.c;
 
-    /* A temporary mapping of the guest's start_info page. */
-    start_info_t *start_info;
-
     if (lock_pages(&ctxt_any, sizeof(ctxt_any))) {
->>>>>>> 1e25c34b
         /* needed for build domctl, but might as well do early */
         ERROR("Unable to lock_pages ctxt");
         return -1;
     }
 
-<<<<<<< HEAD
-    if (xc_ia64_recv_vcpu_context(xc_handle, io_fd, dom, vcpu, &ctxt))
-=======
-    if (xc_ia64_recv_vcpu_context(xc_handle, io_fd, dom, 0, &ctxt_any))
->>>>>>> 1e25c34b
+    if (xc_ia64_recv_vcpu_context(xc_handle, io_fd, dom, vcpu, &ctxt_any))
         goto out;
 
     /* Then get privreg page.  */
@@ -375,7 +357,6 @@
                                      p2m_table, store_evtchn, store_mfn,
                                      console_evtchn, console_mfn);
  out:
-<<<<<<< HEAD
     if (vcpumap != NULL)
         free(vcpumap);
     return rc;
@@ -413,9 +394,6 @@
         rc = -1;
         break;
     }
-=======
-    unlock_pages(&ctxt_any, sizeof(ctxt_any));
->>>>>>> 1e25c34b
     return rc;
 }
 
