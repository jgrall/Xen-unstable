--- conflicted
+++ resolved
@@ -886,15 +886,10 @@
     unsigned long dom_memsize = memsize << 20;
     unsigned long nr_pages = memsize << (20 - PAGE_SHIFT);
     unsigned long vcpus;
-<<<<<<< HEAD
-	unsigned long nvram_start = NVRAM_START, nvram_fd = 0; 
-=======
-
     unsigned long nr_special_pages;
     unsigned long memmap_info_pfn;
     unsigned long memmap_info_num_pages;
-
->>>>>>> a8c3612c
+    unsigned long nvram_start = NVRAM_START, nvram_fd = 0; 
     int rc;
     long i;
     DECLARE_DOMCTL;
@@ -949,14 +944,6 @@
         goto error_out;
     }
 
-<<<<<<< HEAD
-	pfn_list[0] = IO_PAGE_START >> PAGE_SHIFT;
-    pfn_list[1] = STORE_PAGE_START >> PAGE_SHIFT;
-    pfn_list[2] = BUFFER_IO_PAGE_START >> PAGE_SHIFT;
-    pfn_list[3] = BUFFER_PIO_PAGE_START >> PAGE_SHIFT;
-
-    rc = xc_domain_memory_populate_physmap(xc_handle, dom, 4,
-=======
     nr_special_pages = 0;
     pfn_list[nr_special_pages] = IO_PAGE_START >> PAGE_SHIFT;
     nr_special_pages++;
@@ -973,7 +960,6 @@
     nr_special_pages++;
 
     rc = xc_domain_memory_populate_physmap(xc_handle, dom, nr_special_pages,
->>>>>>> a8c3612c
                                            0, 0, &pfn_list[0]);
     if (rc != 0) {
         PERROR("Could not allocate IO page or store page or buffer io page.\n");
@@ -1003,14 +989,6 @@
         goto error_out;
     }
 
-<<<<<<< HEAD
-	xc_get_hvm_param(xc_handle, dom, HVM_PARAM_NVRAM_FD, &nvram_fd);
-	if ( !IS_VALID_NVRAM_FD(nvram_fd) )
-		nvram_start = 0;
-	else
-		if ( copy_from_nvram_to_GFW(xc_handle, dom, (int)nvram_fd ) == -1 )
-			nvram_start = 0;
-=======
     if (xc_ia64_setup_memmap_info(xc_handle, dom, dom_memsize,
                                   pfn_list, nr_special_pages,
                                   memmap_info_pfn, memmap_info_num_pages)) {
@@ -1023,7 +1001,12 @@
         PERROR("Could not setup shared_info\n");
         goto error_out;
     }
->>>>>>> a8c3612c
+
+    xc_get_hvm_param(xc_handle, dom, HVM_PARAM_NVRAM_FD, &nvram_fd);
+    if ( !IS_VALID_NVRAM_FD(nvram_fd) )
+        nvram_start = 0;
+    else if ( copy_from_nvram_to_GFW(xc_handle, dom, (int)nvram_fd ) == -1 )
+        nvram_start = 0;
 
     vcpus = domctl.u.getdomaininfo.max_vcpu_id + 1;
 
