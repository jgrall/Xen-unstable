--- conflicted
+++ resolved
@@ -9,9 +9,5 @@
 
 extra-y += vmlinux.lds
 
-<<<<<<< HEAD
-obj-y	:= ctrl_if.o evtchn.o fixup.o reboot.o xen_proc.o gnttab.o skbuff.o devmem.o
-=======
 obj-y	:= ctrl_if.o evtchn.o fixup.o reboot.o xen_proc.o \
-           gnttab.o skbuff.o smp.o
->>>>>>> 376cf5aa
+           gnttab.o skbuff.o devmem.o smp.o