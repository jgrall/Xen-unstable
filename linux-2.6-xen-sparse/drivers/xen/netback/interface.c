/******************************************************************************
 * arch/xen/drivers/netif/backend/interface.c
 * 
 * Network-device interface management.
 * 
 * Copyright (c) 2004-2005, Keir Fraser
 */

#include "common.h"
#include <linux/rtnetlink.h>

static void __netif_up(netif_t *netif)
{
    struct net_device *dev = netif->dev;
    spin_lock_bh(&dev->xmit_lock);
    netif->active = 1;
    spin_unlock_bh(&dev->xmit_lock);
    (void)bind_evtchn_to_irqhandler(
        netif->evtchn, netif_be_int, 0, dev->name, netif);
    netif_schedule_work(netif);
}

static void __netif_down(netif_t *netif)
{
    struct net_device *dev = netif->dev;
    spin_lock_bh(&dev->xmit_lock);
    netif->active = 0;
    spin_unlock_bh(&dev->xmit_lock);
    unbind_evtchn_from_irqhandler(netif->evtchn, netif);
    netif_deschedule_work(netif);
}

static int net_open(struct net_device *dev)
{
    netif_t *netif = netdev_priv(dev);
    if (netif->status == CONNECTED)
        __netif_up(netif);
    netif_start_queue(dev);
    return 0;
}

static int net_close(struct net_device *dev)
{
    netif_t *netif = netdev_priv(dev);
    netif_stop_queue(dev);
    if (netif->status == CONNECTED)
        __netif_down(netif);
    return 0;
}

netif_t *alloc_netif(domid_t domid, unsigned int handle, u8 be_mac[ETH_ALEN])
{
    int err = 0, i;
    struct net_device *dev;
    netif_t *netif;
    char name[IFNAMSIZ] = {};

    snprintf(name, IFNAMSIZ - 1, "vif%u.%u", domid, handle);
    dev = alloc_netdev(sizeof(netif_t), name, ether_setup);
    if (dev == NULL) {
        DPRINTK("Could not create netif: out of memory\n");
        return NULL;
    }

    netif = netdev_priv(dev);
    memset(netif, 0, sizeof(*netif));
    netif->domid  = domid;
    netif->handle = handle;
    netif->status = DISCONNECTED;
    atomic_set(&netif->refcnt, 0);
    netif->dev = dev;

    netif->credit_bytes = netif->remaining_credit = ~0UL;
    netif->credit_usec  = 0UL;
    init_timer(&netif->credit_timeout);

    dev->hard_start_xmit = netif_be_start_xmit;
    dev->get_stats       = netif_be_get_stats;
    dev->open            = net_open;
    dev->stop            = net_close;
    dev->features        = NETIF_F_NO_CSUM;

    /* Disable queuing. */
    dev->tx_queue_len = 0;

    for (i = 0; i < ETH_ALEN; i++)
	if (be_mac[i] != 0)
	    break;
    if (i == ETH_ALEN) {
        /*
         * Initialise a dummy MAC address. We choose the numerically largest
         * non-broadcast address to prevent the address getting stolen by an
         * Ethernet bridge for STP purposes. (FE:FF:FF:FF:FF:FF)
         */ 
        memset(dev->dev_addr, 0xFF, ETH_ALEN);
        dev->dev_addr[0] &= ~0x01;
    } else
        memcpy(dev->dev_addr, be_mac, ETH_ALEN);

    rtnl_lock();
    err = register_netdevice(dev);
    rtnl_unlock();
    if (err) {
        DPRINTK("Could not register new net device %s: err=%d\n",
                dev->name, err);
        free_netdev(dev);
        return NULL;
    }

    DPRINTK("Successfully created netif\n");
    return netif;
}

static int map_frontend_page(netif_t *netif, unsigned long localaddr,
			     unsigned long tx_ring_ref, unsigned long rx_ring_ref)
{
#if !defined(CONFIG_XEN_NETDEV_GRANT_TX)||!defined(CONFIG_XEN_NETDEV_GRANT_RX)
    pgprot_t      prot = __pgprot(_KERNPG_TABLE);
    int           err;
#endif
#if defined(CONFIG_XEN_NETDEV_GRANT_TX)
    {
        struct gnttab_map_grant_ref op;

        /* Map: Use the Grant table reference */
        op.host_addr = localaddr;
        op.flags     = GNTMAP_host_map;
        op.ref       = tx_ring_ref;
        op.dom       = netif->domid;
       
	BUG_ON( HYPERVISOR_grant_table_op(GNTTABOP_map_grant_ref, &op, 1) );
        if (op.handle < 0) { 
            DPRINTK(" Grant table operation failure !\n");
            return op.handle;
        }

        netif->tx_shmem_ref    = tx_ring_ref;
        netif->tx_shmem_handle = op.handle;
        netif->tx_shmem_vaddr  = localaddr;
    }
#else 
    err = direct_remap_area_pages(&init_mm, localaddr,
				  tx_ring_ref<<PAGE_SHIFT, PAGE_SIZE,
				  prot, netif->domid); 
    if (err)
	return err;
#endif

#if defined(CONFIG_XEN_NETDEV_GRANT_RX)
    {
        struct gnttab_map_grant_ref op;

        /* Map: Use the Grant table reference */
        op.host_addr = localaddr + PAGE_SIZE;
        op.flags     = GNTMAP_host_map;
        op.ref       = rx_ring_ref;
        op.dom       = netif->domid;

	BUG_ON( HYPERVISOR_grant_table_op(GNTTABOP_map_grant_ref, &op, 1) );
        if (op.handle < 0) { 
            DPRINTK(" Grant table operation failure !\n");
            return op.handle;
        }

<<<<<<< HEAD
        netif->rx_shmem_ref    = rx_ref;
        netif->rx_shmem_handle = op.handle;
        netif->rx_shmem_vaddr  = VMALLOC_VMADDR(vma->addr) + PAGE_SIZE;
=======
        netif->rx_shmem_ref    = rx_ring_ref;
        netif->rx_shmem_handle = op.handle;
        netif->rx_shmem_vaddr  = localaddr + PAGE_SIZE;
>>>>>>> 275fa309
    }
#else 
    err = direct_remap_area_pages(&init_mm, localaddr + PAGE_SIZE,
				  rx_ring_ref<<PAGE_SHIFT, PAGE_SIZE,
				  prot, netif->domid);
    if (err)
	return err;
#endif

    return 0;
}

static void unmap_frontend_page(netif_t *netif)
{
#if defined(CONFIG_XEN_NETDEV_GRANT_RX) || defined(CONFIG_XEN_NETDEV_GRANT_TX)
    struct gnttab_unmap_grant_ref op;
#endif

#ifdef CONFIG_XEN_NETDEV_GRANT_TX
    op.host_addr    = netif->tx_shmem_vaddr;
    op.handle       = netif->tx_shmem_handle;
    op.dev_bus_addr = 0;
    BUG_ON(HYPERVISOR_grant_table_op(GNTTABOP_unmap_grant_ref, &op, 1));
#endif

#ifdef CONFIG_XEN_NETDEV_GRANT_RX
    op.host_addr    = netif->rx_shmem_vaddr;
    op.handle       = netif->rx_shmem_handle;
    op.dev_bus_addr = 0;
    BUG_ON(HYPERVISOR_grant_table_op(GNTTABOP_unmap_grant_ref, &op, 1));
#endif
}

int netif_map(netif_t *netif, unsigned long tx_ring_ref,
	      unsigned long rx_ring_ref, unsigned int evtchn)
{
    struct vm_struct *vma;
    evtchn_op_t op = { .cmd = EVTCHNOP_bind_interdomain };
    int err;

    vma = get_vm_area(2*PAGE_SIZE, VM_IOREMAP);
    if (vma == NULL)
        return -ENOMEM;

    err = map_frontend_page(netif, (unsigned long)vma->addr, tx_ring_ref,
			    rx_ring_ref);
    if (err) {
        vfree(vma->addr);
	return err;
    }

    op.u.bind_interdomain.dom1 = DOMID_SELF;
    op.u.bind_interdomain.dom2 = netif->domid;
    op.u.bind_interdomain.port1 = 0;
    op.u.bind_interdomain.port2 = evtchn;
    err = HYPERVISOR_event_channel_op(&op);
    if (err) {
	unmap_frontend_page(netif);
	vfree(vma->addr);
	return err;
    }

    netif->evtchn = op.u.bind_interdomain.port1;
    netif->remote_evtchn = evtchn;

    netif->tx = (netif_tx_interface_t *)vma->addr;
    netif->rx = (netif_rx_interface_t *)((char *)vma->addr + PAGE_SIZE);
    netif->tx->resp_prod = netif->rx->resp_prod = 0;
    netif_get(netif);
    wmb(); /* Other CPUs see new state before interface is started. */

    rtnl_lock();
    netif->status = CONNECTED;
    wmb();
    if (netif_running(netif->dev))
        __netif_up(netif);
    rtnl_unlock();

    return 0;
}

static void free_netif(void *arg)
{
    evtchn_op_t op = { .cmd = EVTCHNOP_close };
    netif_t *netif = (netif_t *)arg;

    /*
     * These can't be done in netif_disconnect() because at that point there
     * may be outstanding requests in the network stack whose asynchronous
     * responses must still be notified to the remote driver.
     */

    op.u.close.port = netif->evtchn;
    op.u.close.dom = DOMID_SELF;
    HYPERVISOR_event_channel_op(&op);
    op.u.close.port = netif->remote_evtchn;
    op.u.close.dom = netif->domid;
    HYPERVISOR_event_channel_op(&op);

    unregister_netdev(netif->dev);

    if (netif->tx) {
	unmap_frontend_page(netif);
	vfree(netif->tx); /* Frees netif->rx as well. */
    }

    free_netdev(netif->dev);
}

void free_netif_callback(netif_t *netif)
{
    INIT_WORK(&netif->free_work, free_netif, (void *)netif);
    schedule_work(&netif->free_work);
}

void netif_creditlimit(netif_t *netif)
{
#if 0
    /* Set the credit limit (reset remaining credit to new limit). */
    netif->credit_bytes = netif->remaining_credit = creditlimit->credit_bytes;
    netif->credit_usec = creditlimit->period_usec;

    if (netif->status == CONNECTED) {
        /*
         * Schedule work so that any packets waiting under previous credit 
         * limit are dealt with (acts like a replenishment point).
         */
        netif->credit_timeout.expires = jiffies;
        netif_schedule_work(netif);
    }
#endif
}

int netif_disconnect(netif_t *netif)
{

    if (netif->status == CONNECTED) {
        rtnl_lock();
        netif->status = DISCONNECTING;
        wmb();
        if (netif_running(netif->dev))
            __netif_down(netif);
        rtnl_unlock();
        netif_put(netif);
        return 0; /* Caller should not send response message. */
    }

    return 1;
}<|MERGE_RESOLUTION|>--- conflicted
+++ resolved
@@ -162,15 +162,9 @@
             return op.handle;
         }
 
-<<<<<<< HEAD
-        netif->rx_shmem_ref    = rx_ref;
-        netif->rx_shmem_handle = op.handle;
-        netif->rx_shmem_vaddr  = VMALLOC_VMADDR(vma->addr) + PAGE_SIZE;
-=======
         netif->rx_shmem_ref    = rx_ring_ref;
         netif->rx_shmem_handle = op.handle;
         netif->rx_shmem_vaddr  = localaddr + PAGE_SIZE;
->>>>>>> 275fa309
     }
 #else 
     err = direct_remap_area_pages(&init_mm, localaddr + PAGE_SIZE,
