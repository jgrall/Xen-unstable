--- conflicted
+++ resolved
@@ -99,31 +99,15 @@
     (void)HYPERVISOR_xen_version(0);
 }
 
-/* NB. Interrupts are disabled on entry. */
 asmlinkage void evtchn_do_upcall(struct pt_regs *regs)
 {
     unsigned long  l1, l2;
     unsigned int   l1i, l2i, port;
     int            irq;
+    unsigned long  flags;
     shared_info_t *s = HYPERVISOR_shared_info;
     vcpu_info_t   *vcpu_info = &s->vcpu_data[smp_processor_id()];
 
-<<<<<<< HEAD
-    s->vcpu_data[0].evtchn_upcall_pending = 0;
-
-    /* NB. No need for a barrier here -- XCHG is a barrier on x86. */
-    l1 = xchg(&s->evtchn_pending_sel, 0);
-    while ( l1 != 0 )
-    {
-        l1i = __ffs(l1);
-        l1 &= ~(1 << l1i);
-        
-        l2 = s->evtchn_pending[l1i] & ~s->evtchn_mask[l1i];
-        while ( l2 != 0 )
-        {
-            l2i = __ffs(l2);
-            l2 &= ~(1 << l2i);
-=======
     local_irq_save(flags);
     
     while ( vcpu_info->evtchn_upcall_pending )
@@ -144,15 +128,17 @@
                     break;
                 l2i--;
                 l2 &= ~(1 << l2i);
->>>>>>> f72ea6a9
             
-            port = (l1i << 5) + l2i;
-            if ( (irq = evtchn_to_irq[port]) != -1 )
-                do_IRQ(irq, regs);
-            else
-                evtchn_device_upcall(port);
+                port = (l1i << 5) + l2i;
+                if ( (irq = evtchn_to_irq[port]) != -1 )
+                    do_IRQ(irq, regs);
+                else
+                    evtchn_device_upcall(port);
+            }
         }
     }
+
+    local_irq_restore(flags);
 }
 
 static int find_unbound_irq(void)
