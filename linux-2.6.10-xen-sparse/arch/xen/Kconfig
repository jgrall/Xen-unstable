#
# For a description of the syntax of this configuration file,
# see Documentation/kbuild/kconfig-language.txt.
#

mainmenu "Linux Kernel Configuration"

config XEN
	bool
	default y
	help
	  This is the Linux Xen port.

config ARCH_XEN
	bool
	default y


config NO_IDLE_HZ
	bool
	default y


menu "XEN"

config XEN_PRIVILEGED_GUEST
	bool "Privileged Guest (domain 0)"
	default n
	select XEN_PHYSDEV_ACCESS
	help
	  Support for privileged operation (domain 0)

config XEN_PHYSDEV_ACCESS
	bool "Physical device access"
	default XEN_PRIVILEGED_GUEST
	help
	  Assume access is available to physical hardware devices
	  (e.g., hard drives, network cards). This allows you to configure
	  such devices and also includes some low-level support that is
	  otherwise not compiled into the kernel.

config XEN_BLKDEV_BACKEND
	bool "Block-device backend driver"
	depends on XEN_PHYSDEV_ACCESS
	default y
	help
	  The block-device backend driver allows the kernel to export its
	  block devices to other guests via a high-performance shared-memory
	  interface.

config XEN_BLKDEV_TAP_BE
        bool "Block Tap support for backend driver (DANGEROUS)"
        depends on XEN_BLKDEV_BACKEND
        default n
        help
          If you intend to use the block tap driver, the backend domain will
          not know the domain id of the real frontend, and so will not be able
          to map its data pages.  This modifies the backend to attempt to map
          from both the tap domain and the real frontend.  This presents a
          security risk, and so should ONLY be used for development
          with the blktap.  This option will be removed as the block drivers are
          modified to use grant tables.

config XEN_NETDEV_BACKEND
	bool "Network-device backend driver"
	depends on XEN_PHYSDEV_ACCESS
	default y
	help
	  The network-device backend driver allows the kernel to export its
	  network devices to other guests via a high-performance shared-memory
	  interface.

config XEN_BLKDEV_FRONTEND
	bool "Block-device frontend driver"
	default y
	help
	  The block-device frontend driver allows the kernel to access block
	  devices mounted within another guest OS. Unless you are building a
	  dedicated device-driver domain, or your master control domain
	  (domain 0), then you almost certainly want to say Y here.

config XEN_NETDEV_FRONTEND
	bool "Network-device frontend driver"
	default y
	help
	  The network-device frontend driver allows the kernel to access
	  network interfaces within another guest OS. Unless you are building a
	  dedicated device-driver domain, or your master control domain
	  (domain 0), then you almost certainly want to say Y here.

config XEN_NETDEV_FRONTEND_PIPELINED_TRANSMITTER
	bool "Pipelined transmitter (DANGEROUS)"
	depends on XEN_NETDEV_FRONTEND
	default n
	help
	  The driver will assume that the backend is pipelining packets for
	  transmission: whenever packets are pending in the remote backend,
	  the driver will not send asynchronous notifications when it queues
	  additional packets for transmission.
	  If the backend is a dumb domain, such as a transparent Ethernet
	  bridge with no local IP interface, it is safe to say Y here to get
	  slightly lower network overhead.
	  If the backend has a local IP interface; or may be doing smart things
	  like reassembling packets to perform firewall filtering; or if you
	  are unsure; or if you experience network hangs when this option is
	  enabled; then you must say N here.

config XEN_BLKDEV_TAP
	bool "Block device tap driver"
	default n
	help
	  This driver allows a VM to interact on block device channels
	  to other VMs.  Block messages may be passed through or redirected
	  to a character device, allowing device prototyping in application
	  space.  Odds are that you want to say N here.

config XEN_WRITABLE_PAGETABLES
	bool "writable page tables"
	default y

<<<<<<< HEAD
=======
config XEN_SYSCALL_STATS
	bool "system call statistics"
	default n

config XEN_DEBUG_NO_MMU_BATCHING
	bool "Disables batching on MMU updates"
	default n
    help
      This does a hypercall per PTE update
      we only use this for benchmarking
      enable only if you know what you are doing

config XEN_BATCH_MODE1
	bool "A variant of writable pagetable using the batch interface"
	default n
    help
      default is no batching and minor mods for some batching
      we only use this for benchmarking
      enable only if you know what you are doing

config XEN_BATCH_MODE2
	bool "forward port of 2.4 batching"
	default n
    help
      default is batching + flushes where 2.4 had them
      we only use this for benchmarking
      enable only if you know what you are doing

>>>>>>> 15cb6c75
config XEN_SHADOW_MODE
	bool "Fake shadow mode"
	default n
    help
      fakes out a shadow mode kernel


config XEN_SCRUB_PAGES
	bool "Scrub memory before freeing it to Xen"
	default y
	help
	  Erase memory contents before freeing it back to Xen's global
	  pool. This ensures that any secrets contained within that
	  memory (e.g., private keys) cannot be found by other guests that
	  may be running on the machine. Most people will want to say Y here.
	  If security is not a concern then you may increase performance by
	  saying N.

choice
	prompt "Processor Type"
	default X86

config X86
	bool "X86"
	help
	  Choose this option if your computer is a X86 architecture.

config X86_64
	bool "X86_64"
	help
	  Choose this option if your computer is a X86 architecture.

endchoice

endmenu

config HAVE_ARCH_DEV_ALLOC_SKB
	bool
	default y

source "init/Kconfig"

if X86
source "arch/xen/i386/Kconfig"
endif

menu "Executable file formats"

source "fs/Kconfig.binfmt"

endmenu

source "arch/xen/Kconfig.drivers"

source "fs/Kconfig"

source "security/Kconfig"

source "crypto/Kconfig"

source "lib/Kconfig"<|MERGE_RESOLUTION|>--- conflicted
+++ resolved
@@ -118,8 +118,6 @@
 	bool "writable page tables"
 	default y
 
-<<<<<<< HEAD
-=======
 config XEN_SYSCALL_STATS
 	bool "system call statistics"
 	default n
@@ -148,7 +146,6 @@
       we only use this for benchmarking
       enable only if you know what you are doing
 
->>>>>>> 15cb6c75
 config XEN_SHADOW_MODE
 	bool "Fake shadow mode"
 	default n
