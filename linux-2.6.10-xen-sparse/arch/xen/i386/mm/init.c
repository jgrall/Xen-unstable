--- conflicted
+++ resolved
@@ -77,13 +77,9 @@
 {
 	if (pmd_none(*pmd)) {
 		pte_t *page_table = (pte_t *) alloc_bootmem_low_pages(PAGE_SIZE);
-<<<<<<< HEAD
-		//make_page_readonly(page_table);
-=======
 #ifndef CONFIG_XEN_SHADOW_MODE
 		make_page_readonly(page_table);
 #endif
->>>>>>> e0713e71
 		set_pmd(pmd, __pmd(__pa(page_table) | _PAGE_TABLE));
 		if (page_table != pte_offset_kernel(pmd, 0))
 			BUG();	
@@ -355,13 +351,9 @@
 	 * it. We clean up by write-enabling and then freeing the old page dir.
 	 */
 	memcpy(new_pgd, old_pgd, PTRS_PER_PGD_NO_HV*sizeof(pgd_t));
-<<<<<<< HEAD
-	//make_page_readonly(new_pgd);
-=======
 #ifndef CONFIG_XEN_SHADOW_MODE
 	make_page_readonly(new_pgd);
 #endif
->>>>>>> e0713e71
 	queue_pgd_pin(__pa(new_pgd));
 	load_cr3(new_pgd);
 	queue_pgd_unpin(__pa(old_pgd));
