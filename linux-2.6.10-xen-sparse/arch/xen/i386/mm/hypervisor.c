/******************************************************************************
 * mm/hypervisor.c
 * 
 * Update page tables via the hypervisor.
 * 
 * Copyright (c) 2002-2004, K A Fraser
 * 
 * This file may be distributed separately from the Linux kernel, or
 * incorporated into other software packages, subject to the following license:
 * 
 * Permission is hereby granted, free of charge, to any person obtaining a copy
 * of this source file (the "Software"), to deal in the Software without
 * restriction, including without limitation the rights to use, copy, modify,
 * merge, publish, distribute, sublicense, and/or sell copies of the Software,
 * and to permit persons to whom the Software is furnished to do so, subject to
 * the following conditions:
 * 
 * The above copyright notice and this permission notice shall be included in
 * all copies or substantial portions of the Software.
 * 
 * THE SOFTWARE IS PROVIDED "AS IS", WITHOUT WARRANTY OF ANY KIND, EXPRESS OR
 * IMPLIED, INCLUDING BUT NOT LIMITED TO THE WARRANTIES OF MERCHANTABILITY,
 * FITNESS FOR A PARTICULAR PURPOSE AND NONINFRINGEMENT. IN NO EVENT SHALL THE
 * AUTHORS OR COPYRIGHT HOLDERS BE LIABLE FOR ANY CLAIM, DAMAGES OR OTHER
 * LIABILITY, WHETHER IN AN ACTION OF CONTRACT, TORT OR OTHERWISE, ARISING
 * FROM, OUT OF OR IN CONNECTION WITH THE SOFTWARE OR THE USE OR OTHER DEALINGS
 * IN THE SOFTWARE.
 */

#include <linux/config.h>
#include <linux/sched.h>
#include <linux/mm.h>
#include <linux/vmalloc.h>
#include <asm/page.h>
#include <asm/pgtable.h>
#include <asm-xen/hypervisor.h>
#include <asm-xen/multicall.h>
#include <asm-xen/balloon.h>
#if LINUX_VERSION_CODE >= KERNEL_VERSION(2,6,0)
#include <linux/percpu.h>
#endif

/*
 * This suffices to protect us if we ever move to SMP domains.
 * Further, it protects us against interrupts. At the very least, this is
 * required for the network driver which flushes the update queue before
 * pushing new receive buffers.
 */
static spinlock_t update_lock = SPIN_LOCK_UNLOCKED;

/* Linux 2.6 isn't using the traditional batched interface. */
#if LINUX_VERSION_CODE < KERNEL_VERSION(2,6,0)
#define QUEUE_SIZE 2048
#define pte_offset_kernel pte_offset
#else
#ifdef CONFIG_SMP
#define QUEUE_SIZE 1
#else
#define QUEUE_SIZE 128
#endif
#endif

DEFINE_PER_CPU(mmu_update_t, update_queue[QUEUE_SIZE]);
DEFINE_PER_CPU(unsigned int, mmu_update_queue_idx);

/*
 * MULTICALL_flush_page_update_queue:
 *   This is a version of the flush which queues as part of a multicall.
 */
void MULTICALL_flush_page_update_queue(void)
{
    int cpu = smp_processor_id();
    int idx;
    unsigned long flags;
    unsigned int _idx;
    spin_lock_irqsave(&update_lock, flags);
    idx = per_cpu(mmu_update_queue_idx, cpu);
    if ( (_idx = idx) != 0 ) 
    {
        per_cpu(mmu_update_queue_idx, cpu) = 0;
        wmb(); /* Make sure index is cleared first to avoid double updates. */
        queue_multicall3(__HYPERVISOR_mmu_update, 
                         (unsigned long)&per_cpu(update_queue[0], cpu), 
                         (unsigned long)_idx, 
                         (unsigned long)NULL);
    }
    spin_unlock_irqrestore(&update_lock, flags);
}

static inline void __flush_page_update_queue(void)
{
    int cpu = smp_processor_id();
    unsigned int _idx = per_cpu(mmu_update_queue_idx, cpu);
    per_cpu(mmu_update_queue_idx, cpu) = 0;
    wmb(); /* Make sure index is cleared first to avoid double updates. */
    if ( unlikely(HYPERVISOR_mmu_update(&per_cpu(update_queue[0], cpu), _idx, NULL) < 0) )
    {
        printk(KERN_ALERT "Failed to execute MMU updates.\n");
        BUG();
    }
}

void _flush_page_update_queue(void)
{
    int cpu = smp_processor_id();
    unsigned long flags;
    spin_lock_irqsave(&update_lock, flags);
    if ( per_cpu(mmu_update_queue_idx, cpu) != 0 ) __flush_page_update_queue();
    spin_unlock_irqrestore(&update_lock, flags);
}

static inline void increment_index(void)
{
    int cpu = smp_processor_id();
    per_cpu(mmu_update_queue_idx, cpu)++;
    if ( unlikely(per_cpu(mmu_update_queue_idx, cpu) == QUEUE_SIZE) ) __flush_page_update_queue();
}

static inline void increment_index_and_flush(void)
{
    int cpu = smp_processor_id();
    per_cpu(mmu_update_queue_idx, cpu)++;
    __flush_page_update_queue();
}

void queue_l1_entry_update(pte_t *ptr, unsigned long val)
{
<<<<<<< HEAD
    _flush_page_update_queue();
    *(unsigned long *)ptr = val;
=======
#ifndef CONFIG_XEN_SHADOW_MODE
    int cpu = smp_processor_id();
    int idx;
    unsigned long flags;
    spin_lock_irqsave(&update_lock, flags);
    idx = per_cpu(mmu_update_queue_idx, cpu);
    per_cpu(update_queue[idx], cpu).ptr = virt_to_machine(ptr);
    per_cpu(update_queue[idx], cpu).val = val;
    increment_index();
#ifdef CONFIG_XEN_DEBUG_NO_MMU_BATCHING
    __flush_page_update_queue();
#endif
    spin_unlock_irqrestore(&update_lock, flags);
#else
    _flush_page_update_queue();
    *(unsigned long *)ptr = val;
#endif
>>>>>>> e0713e71
}

void queue_l2_entry_update(pmd_t *ptr, unsigned long val)
{
<<<<<<< HEAD
    _flush_page_update_queue();
    *(unsigned long *)ptr = val;
=======
#ifndef CONFIG_XEN_SHADOW_MODE
    int cpu = smp_processor_id();
    int idx;
    unsigned long flags;
    spin_lock_irqsave(&update_lock, flags);
    idx = per_cpu(mmu_update_queue_idx, cpu);
    per_cpu(update_queue[idx], cpu).ptr = virt_to_machine(ptr);
    per_cpu(update_queue[idx], cpu).val = val;
    increment_index();
    spin_unlock_irqrestore(&update_lock, flags);
#else
    _flush_page_update_queue();
    *(unsigned long *)ptr = val;
#endif
>>>>>>> e0713e71
}

void queue_pt_switch(unsigned long ptr)
{
    int cpu = smp_processor_id();
    int idx;
    unsigned long flags;
    spin_lock_irqsave(&update_lock, flags);
    idx = per_cpu(mmu_update_queue_idx, cpu);
    per_cpu(update_queue[idx], cpu).ptr  = phys_to_machine(ptr);
    per_cpu(update_queue[idx], cpu).ptr |= MMU_EXTENDED_COMMAND;
    per_cpu(update_queue[idx], cpu).val  = MMUEXT_NEW_BASEPTR;
    increment_index();
    spin_unlock_irqrestore(&update_lock, flags);
}

void queue_tlb_flush(void)
{
    int cpu = smp_processor_id();
    int idx;
    unsigned long flags;
    spin_lock_irqsave(&update_lock, flags);
    idx = per_cpu(mmu_update_queue_idx, cpu);
    per_cpu(update_queue[idx], cpu).ptr  = MMU_EXTENDED_COMMAND;
    per_cpu(update_queue[idx], cpu).val  = MMUEXT_TLB_FLUSH;
    increment_index();
    spin_unlock_irqrestore(&update_lock, flags);
}

void queue_invlpg(unsigned long ptr)
{
    int cpu = smp_processor_id();
    int idx;
    unsigned long flags;
    spin_lock_irqsave(&update_lock, flags);
    idx = per_cpu(mmu_update_queue_idx, cpu);
    per_cpu(update_queue[idx], cpu).ptr  = MMU_EXTENDED_COMMAND;
    per_cpu(update_queue[idx], cpu).ptr |= ptr & PAGE_MASK;
    per_cpu(update_queue[idx], cpu).val  = MMUEXT_INVLPG;
    increment_index();
    spin_unlock_irqrestore(&update_lock, flags);
}

void queue_pgd_pin(unsigned long ptr)
{
    int cpu = smp_processor_id();
    int idx;
    unsigned long flags;
    spin_lock_irqsave(&update_lock, flags);
    idx = per_cpu(mmu_update_queue_idx, cpu);
    per_cpu(update_queue[idx], cpu).ptr  = phys_to_machine(ptr);
    per_cpu(update_queue[idx], cpu).ptr |= MMU_EXTENDED_COMMAND;
    per_cpu(update_queue[idx], cpu).val  = MMUEXT_PIN_L2_TABLE;
    increment_index();
    spin_unlock_irqrestore(&update_lock, flags);
}

void queue_pgd_unpin(unsigned long ptr)
{
    int cpu = smp_processor_id();
    int idx;
    unsigned long flags;
    spin_lock_irqsave(&update_lock, flags);
    idx = per_cpu(mmu_update_queue_idx, cpu);
    per_cpu(update_queue[idx], cpu).ptr  = phys_to_machine(ptr);
    per_cpu(update_queue[idx], cpu).ptr |= MMU_EXTENDED_COMMAND;
    per_cpu(update_queue[idx], cpu).val  = MMUEXT_UNPIN_TABLE;
    increment_index();
    spin_unlock_irqrestore(&update_lock, flags);
}

void queue_pte_pin(unsigned long ptr)
{
    int cpu = smp_processor_id();
    int idx;
    unsigned long flags;
    spin_lock_irqsave(&update_lock, flags);
    idx = per_cpu(mmu_update_queue_idx, cpu);
    per_cpu(update_queue[idx], cpu).ptr  = phys_to_machine(ptr);
    per_cpu(update_queue[idx], cpu).ptr |= MMU_EXTENDED_COMMAND;
    per_cpu(update_queue[idx], cpu).val  = MMUEXT_PIN_L1_TABLE;
    increment_index();
    spin_unlock_irqrestore(&update_lock, flags);
}

void queue_pte_unpin(unsigned long ptr)
{
    int cpu = smp_processor_id();
    int idx;
    unsigned long flags;
    spin_lock_irqsave(&update_lock, flags);
    idx = per_cpu(mmu_update_queue_idx, cpu);
    per_cpu(update_queue[idx], cpu).ptr  = phys_to_machine(ptr);
    per_cpu(update_queue[idx], cpu).ptr |= MMU_EXTENDED_COMMAND;
    per_cpu(update_queue[idx], cpu).val  = MMUEXT_UNPIN_TABLE;
    increment_index();
    spin_unlock_irqrestore(&update_lock, flags);
}

void queue_set_ldt(unsigned long ptr, unsigned long len)
{
    int cpu = smp_processor_id();
    int idx;
    unsigned long flags;
    spin_lock_irqsave(&update_lock, flags);
    idx = per_cpu(mmu_update_queue_idx, cpu);
    per_cpu(update_queue[idx], cpu).ptr  = MMU_EXTENDED_COMMAND | ptr;
    per_cpu(update_queue[idx], cpu).val  = MMUEXT_SET_LDT | (len << MMUEXT_CMD_SHIFT);
    increment_index();
    spin_unlock_irqrestore(&update_lock, flags);
}

void queue_machphys_update(unsigned long mfn, unsigned long pfn)
{
    int cpu = smp_processor_id();
    int idx;
    unsigned long flags;
    spin_lock_irqsave(&update_lock, flags);
    idx = per_cpu(mmu_update_queue_idx, cpu);
    per_cpu(update_queue[idx], cpu).ptr = (mfn << PAGE_SHIFT) | MMU_MACHPHYS_UPDATE;
    per_cpu(update_queue[idx], cpu).val = pfn;
    increment_index();
    spin_unlock_irqrestore(&update_lock, flags);
}

/* queue and flush versions of the above */
void xen_l1_entry_update(pte_t *ptr, unsigned long val)
{
<<<<<<< HEAD
    *(unsigned long *)ptr = val;
=======
#ifndef CONFIG_XEN_SHADOW_MODE
    int cpu = smp_processor_id();
    int idx;
    unsigned long flags;
    spin_lock_irqsave(&update_lock, flags);
    idx = per_cpu(mmu_update_queue_idx, cpu);
    per_cpu(update_queue[idx], cpu).ptr = virt_to_machine(ptr);
    per_cpu(update_queue[idx], cpu).val = val;
    increment_index_and_flush();
    spin_unlock_irqrestore(&update_lock, flags);
#else
    *(unsigned long *)ptr = val;
#endif
>>>>>>> e0713e71
}

void xen_l2_entry_update(pmd_t *ptr, unsigned long val)
{
<<<<<<< HEAD
    *(unsigned long *)ptr = val;
=======
#ifndef CONFIG_XEN_SHADOW_MODE
    int cpu = smp_processor_id();
    int idx;
    unsigned long flags;
    spin_lock_irqsave(&update_lock, flags);
    idx = per_cpu(mmu_update_queue_idx, cpu);
    per_cpu(update_queue[idx], cpu).ptr = virt_to_machine(ptr);
    per_cpu(update_queue[idx], cpu).val = val;
    increment_index_and_flush();
    spin_unlock_irqrestore(&update_lock, flags);
#else
    *(unsigned long *)ptr = val;
#endif
>>>>>>> e0713e71
}

void xen_pt_switch(unsigned long ptr)
{
    int cpu = smp_processor_id();
    int idx;
    unsigned long flags;
    spin_lock_irqsave(&update_lock, flags);
    idx = per_cpu(mmu_update_queue_idx, cpu);
    per_cpu(update_queue[idx], cpu).ptr  = phys_to_machine(ptr);
    per_cpu(update_queue[idx], cpu).ptr |= MMU_EXTENDED_COMMAND;
    per_cpu(update_queue[idx], cpu).val  = MMUEXT_NEW_BASEPTR;
    increment_index_and_flush();
    spin_unlock_irqrestore(&update_lock, flags);
}

void xen_tlb_flush(void)
{
    int cpu = smp_processor_id();
    int idx;
    unsigned long flags;
    spin_lock_irqsave(&update_lock, flags);
    idx = per_cpu(mmu_update_queue_idx, cpu);
    per_cpu(update_queue[idx], cpu).ptr  = MMU_EXTENDED_COMMAND;
    per_cpu(update_queue[idx], cpu).val  = MMUEXT_TLB_FLUSH;
    increment_index_and_flush();
    spin_unlock_irqrestore(&update_lock, flags);
}

void xen_invlpg(unsigned long ptr)
{
    int cpu = smp_processor_id();
    int idx;
    unsigned long flags;
    spin_lock_irqsave(&update_lock, flags);
    idx = per_cpu(mmu_update_queue_idx, cpu);
    per_cpu(update_queue[idx], cpu).ptr  = MMU_EXTENDED_COMMAND;
    per_cpu(update_queue[idx], cpu).ptr |= ptr & PAGE_MASK;
    per_cpu(update_queue[idx], cpu).val  = MMUEXT_INVLPG;
    increment_index_and_flush();
    spin_unlock_irqrestore(&update_lock, flags);
}

void xen_pgd_pin(unsigned long ptr)
{
    int cpu = smp_processor_id();
    int idx;
    unsigned long flags;
    spin_lock_irqsave(&update_lock, flags);
    idx = per_cpu(mmu_update_queue_idx, cpu);
    per_cpu(update_queue[idx], cpu).ptr  = phys_to_machine(ptr);
    per_cpu(update_queue[idx], cpu).ptr |= MMU_EXTENDED_COMMAND;
    per_cpu(update_queue[idx], cpu).val  = MMUEXT_PIN_L2_TABLE;
    increment_index_and_flush();
    spin_unlock_irqrestore(&update_lock, flags);
}

void xen_pgd_unpin(unsigned long ptr)
{
    int cpu = smp_processor_id();
    int idx;
    unsigned long flags;
    spin_lock_irqsave(&update_lock, flags);
    idx = per_cpu(mmu_update_queue_idx, cpu);
    per_cpu(update_queue[idx], cpu).ptr  = phys_to_machine(ptr);
    per_cpu(update_queue[idx], cpu).ptr |= MMU_EXTENDED_COMMAND;
    per_cpu(update_queue[idx], cpu).val  = MMUEXT_UNPIN_TABLE;
    increment_index_and_flush();
    spin_unlock_irqrestore(&update_lock, flags);
}

void xen_pte_pin(unsigned long ptr)
{
    int cpu = smp_processor_id();
    int idx;
    unsigned long flags;
    spin_lock_irqsave(&update_lock, flags);
    idx = per_cpu(mmu_update_queue_idx, cpu);
    per_cpu(update_queue[idx], cpu).ptr  = phys_to_machine(ptr);
    per_cpu(update_queue[idx], cpu).ptr |= MMU_EXTENDED_COMMAND;
    per_cpu(update_queue[idx], cpu).val  = MMUEXT_PIN_L1_TABLE;
    increment_index_and_flush();
    spin_unlock_irqrestore(&update_lock, flags);
}

void xen_pte_unpin(unsigned long ptr)
{
    int cpu = smp_processor_id();
    int idx;
    unsigned long flags;
    spin_lock_irqsave(&update_lock, flags);
    idx = per_cpu(mmu_update_queue_idx, cpu);
    per_cpu(update_queue[idx], cpu).ptr  = phys_to_machine(ptr);
    per_cpu(update_queue[idx], cpu).ptr |= MMU_EXTENDED_COMMAND;
    per_cpu(update_queue[idx], cpu).val  = MMUEXT_UNPIN_TABLE;
    increment_index_and_flush();
    spin_unlock_irqrestore(&update_lock, flags);
}

void xen_set_ldt(unsigned long ptr, unsigned long len)
{
    int cpu = smp_processor_id();
    int idx;
    unsigned long flags;
    spin_lock_irqsave(&update_lock, flags);
    idx = per_cpu(mmu_update_queue_idx, cpu);
    per_cpu(update_queue[idx], cpu).ptr  = MMU_EXTENDED_COMMAND | ptr;
    per_cpu(update_queue[idx], cpu).val  = MMUEXT_SET_LDT | (len << MMUEXT_CMD_SHIFT);
    increment_index_and_flush();
    spin_unlock_irqrestore(&update_lock, flags);
}

void xen_machphys_update(unsigned long mfn, unsigned long pfn)
{
    int cpu = smp_processor_id();
    int idx;
    unsigned long flags;
    spin_lock_irqsave(&update_lock, flags);
    idx = per_cpu(mmu_update_queue_idx, cpu);
    per_cpu(update_queue[idx], cpu).ptr = (mfn << PAGE_SHIFT) | MMU_MACHPHYS_UPDATE;
    per_cpu(update_queue[idx], cpu).val = pfn;
    increment_index_and_flush();
    spin_unlock_irqrestore(&update_lock, flags);
}

#ifdef CONFIG_XEN_PHYSDEV_ACCESS

unsigned long allocate_empty_lowmem_region(unsigned long pages)
{
    pgd_t         *pgd; 
    pmd_t         *pmd;
    pte_t         *pte;
    unsigned long *pfn_array;
    unsigned long  vstart;
    unsigned long  i;
    unsigned int   order = get_order(pages*PAGE_SIZE);

    vstart = __get_free_pages(GFP_KERNEL, order);
    if ( vstart == 0 )
        return 0UL;

    scrub_pages(vstart, 1 << order);

    pfn_array = vmalloc((1<<order) * sizeof(*pfn_array));
    if ( pfn_array == NULL )
        BUG();

    for ( i = 0; i < (1<<order); i++ )
    {
        pgd = pgd_offset_k(   (vstart + (i*PAGE_SIZE)));
        pmd = pmd_offset(pgd, (vstart + (i*PAGE_SIZE)));
        pte = pte_offset_kernel(pmd, (vstart + (i*PAGE_SIZE))); 
        pfn_array[i] = pte->pte_low >> PAGE_SHIFT;
        queue_l1_entry_update(pte, 0);
        phys_to_machine_mapping[__pa(vstart)>>PAGE_SHIFT] = INVALID_P2M_ENTRY;
    }

    /* Flush updates through and flush the TLB. */
    xen_tlb_flush();

    balloon_put_pages(pfn_array, 1 << order);

    vfree(pfn_array);

    return vstart;
}

#endif /* CONFIG_XEN_PHYSDEV_ACCESS */<|MERGE_RESOLUTION|>--- conflicted
+++ resolved
@@ -125,10 +125,27 @@
 
 void queue_l1_entry_update(pte_t *ptr, unsigned long val)
 {
-<<<<<<< HEAD
+#ifndef CONFIG_XEN_SHADOW_MODE
+    int cpu = smp_processor_id();
+    int idx;
+    unsigned long flags;
+    spin_lock_irqsave(&update_lock, flags);
+    idx = per_cpu(mmu_update_queue_idx, cpu);
+    per_cpu(update_queue[idx], cpu).ptr = virt_to_machine(ptr);
+    per_cpu(update_queue[idx], cpu).val = val;
+    increment_index();
+#ifdef CONFIG_XEN_DEBUG_NO_MMU_BATCHING
+    __flush_page_update_queue();
+#endif
+    spin_unlock_irqrestore(&update_lock, flags);
+#else
     _flush_page_update_queue();
     *(unsigned long *)ptr = val;
-=======
+#endif
+}
+
+void queue_l2_entry_update(pmd_t *ptr, unsigned long val)
+{
 #ifndef CONFIG_XEN_SHADOW_MODE
     int cpu = smp_processor_id();
     int idx;
@@ -138,38 +155,11 @@
     per_cpu(update_queue[idx], cpu).ptr = virt_to_machine(ptr);
     per_cpu(update_queue[idx], cpu).val = val;
     increment_index();
-#ifdef CONFIG_XEN_DEBUG_NO_MMU_BATCHING
-    __flush_page_update_queue();
-#endif
     spin_unlock_irqrestore(&update_lock, flags);
 #else
     _flush_page_update_queue();
     *(unsigned long *)ptr = val;
 #endif
->>>>>>> e0713e71
-}
-
-void queue_l2_entry_update(pmd_t *ptr, unsigned long val)
-{
-<<<<<<< HEAD
-    _flush_page_update_queue();
-    *(unsigned long *)ptr = val;
-=======
-#ifndef CONFIG_XEN_SHADOW_MODE
-    int cpu = smp_processor_id();
-    int idx;
-    unsigned long flags;
-    spin_lock_irqsave(&update_lock, flags);
-    idx = per_cpu(mmu_update_queue_idx, cpu);
-    per_cpu(update_queue[idx], cpu).ptr = virt_to_machine(ptr);
-    per_cpu(update_queue[idx], cpu).val = val;
-    increment_index();
-    spin_unlock_irqrestore(&update_lock, flags);
-#else
-    _flush_page_update_queue();
-    *(unsigned long *)ptr = val;
-#endif
->>>>>>> e0713e71
 }
 
 void queue_pt_switch(unsigned long ptr)
@@ -298,9 +288,6 @@
 /* queue and flush versions of the above */
 void xen_l1_entry_update(pte_t *ptr, unsigned long val)
 {
-<<<<<<< HEAD
-    *(unsigned long *)ptr = val;
-=======
 #ifndef CONFIG_XEN_SHADOW_MODE
     int cpu = smp_processor_id();
     int idx;
@@ -314,14 +301,10 @@
 #else
     *(unsigned long *)ptr = val;
 #endif
->>>>>>> e0713e71
 }
 
 void xen_l2_entry_update(pmd_t *ptr, unsigned long val)
 {
-<<<<<<< HEAD
-    *(unsigned long *)ptr = val;
-=======
 #ifndef CONFIG_XEN_SHADOW_MODE
     int cpu = smp_processor_id();
     int idx;
@@ -335,7 +318,6 @@
 #else
     *(unsigned long *)ptr = val;
 #endif
->>>>>>> e0713e71
 }
 
 void xen_pt_switch(unsigned long ptr)
