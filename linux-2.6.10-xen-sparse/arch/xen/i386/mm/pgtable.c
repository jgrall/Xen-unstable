/*
 *  linux/arch/i386/mm/pgtable.c
 */

#include <linux/config.h>
#include <linux/sched.h>
#include <linux/kernel.h>
#include <linux/errno.h>
#include <linux/mm.h>
#include <linux/swap.h>
#include <linux/smp.h>
#include <linux/highmem.h>
#include <linux/slab.h>
#include <linux/pagemap.h>
#include <linux/spinlock.h>

#include <asm/system.h>
#include <asm/pgtable.h>
#include <asm/pgalloc.h>
#include <asm/fixmap.h>
#include <asm/e820.h>
#include <asm/tlb.h>
#include <asm/tlbflush.h>
#include <asm/io.h>

#include <asm-xen/foreign_page.h>

void show_mem(void)
{
	int total = 0, reserved = 0;
	int shared = 0, cached = 0;
	int highmem = 0;
	struct page *page;
	pg_data_t *pgdat;
	unsigned long i;

	printk("Mem-info:\n");
	show_free_areas();
	printk("Free swap:       %6ldkB\n", nr_swap_pages<<(PAGE_SHIFT-10));
	for_each_pgdat(pgdat) {
		for (i = 0; i < pgdat->node_spanned_pages; ++i) {
			page = pgdat->node_mem_map + i;
			total++;
			if (PageHighMem(page))
				highmem++;
			if (PageReserved(page))
				reserved++;
			else if (PageSwapCache(page))
				cached++;
			else if (page_count(page))
				shared += page_count(page) - 1;
		}
	}
	printk("%d pages of RAM\n", total);
	printk("%d pages of HIGHMEM\n",highmem);
	printk("%d reserved pages\n",reserved);
	printk("%d pages shared\n",shared);
	printk("%d pages swap cached\n",cached);
}

/*
 * Associate a virtual page frame with a given physical page frame 
 * and protection flags for that frame.
 */ 
static void set_pte_pfn(unsigned long vaddr, unsigned long pfn, pgprot_t flags)
{
	pgd_t *pgd;
	pmd_t *pmd;
	pte_t *pte;

	pgd = swapper_pg_dir + pgd_index(vaddr);
	if (pgd_none(*pgd)) {
		BUG();
		return;
	}
	pmd = pmd_offset(pgd, vaddr);
	if (pmd_none(*pmd)) {
		BUG();
		return;
	}
	pte = pte_offset_kernel(pmd, vaddr);
	/* <pfn,flags> stored as-is, to permit clearing entries */
	set_pte(pte, pfn_pte(pfn, flags));

	/*
	 * It's enough to flush this one mapping.
	 * (PGE mappings get flushed as well)
	 */
	__flush_tlb_one(vaddr);
}

/*
 * Associate a virtual page frame with a given physical page frame 
 * and protection flags for that frame.
 */ 
static void set_pte_pfn_ma(unsigned long vaddr, unsigned long pfn,
			   pgprot_t flags)
{
	pgd_t *pgd;
	pmd_t *pmd;
	pte_t *pte;

	pgd = swapper_pg_dir + pgd_index(vaddr);
	if (pgd_none(*pgd)) {
		BUG();
		return;
	}
	pmd = pmd_offset(pgd, vaddr);
	if (pmd_none(*pmd)) {
		BUG();
		return;
	}
	pte = pte_offset_kernel(pmd, vaddr);
	/* <pfn,flags> stored as-is, to permit clearing entries */
	set_pte(pte, pfn_pte_ma(pfn, flags));

	/*
	 * It's enough to flush this one mapping.
	 * (PGE mappings get flushed as well)
	 */
	__flush_tlb_one(vaddr);
}

/*
 * Associate a large virtual page frame with a given physical page frame 
 * and protection flags for that frame. pfn is for the base of the page,
 * vaddr is what the page gets mapped to - both must be properly aligned. 
 * The pmd must already be instantiated. Assumes PAE mode.
 */ 
void set_pmd_pfn(unsigned long vaddr, unsigned long pfn, pgprot_t flags)
{
	pgd_t *pgd;
	pmd_t *pmd;

	if (vaddr & (PMD_SIZE-1)) {		/* vaddr is misaligned */
		printk ("set_pmd_pfn: vaddr misaligned\n");
		return; /* BUG(); */
	}
	if (pfn & (PTRS_PER_PTE-1)) {		/* pfn is misaligned */
		printk ("set_pmd_pfn: pfn misaligned\n");
		return; /* BUG(); */
	}
	pgd = swapper_pg_dir + pgd_index(vaddr);
	if (pgd_none(*pgd)) {
		printk ("set_pmd_pfn: pgd_none\n");
		return; /* BUG(); */
	}
	pmd = pmd_offset(pgd, vaddr);
	set_pmd(pmd, pfn_pmd(pfn, flags));
	/*
	 * It's enough to flush this one mapping.
	 * (PGE mappings get flushed as well)
	 */
	__flush_tlb_one(vaddr);
}

void __set_fixmap (enum fixed_addresses idx, unsigned long phys, pgprot_t flags)
{
	unsigned long address = __fix_to_virt(idx);

	if (idx >= __end_of_fixed_addresses) {
		BUG();
		return;
	}
	set_pte_pfn(address, phys >> PAGE_SHIFT, flags);
}

void __set_fixmap_ma (enum fixed_addresses idx, unsigned long phys, pgprot_t flags)
{
	unsigned long address = __fix_to_virt(idx);

	if (idx >= __end_of_fixed_addresses) {
		BUG();
		return;
	}
	set_pte_pfn_ma(address, phys >> PAGE_SHIFT, flags);
}

pte_t *pte_alloc_one_kernel(struct mm_struct *mm, unsigned long address)
{
	pte_t *pte = (pte_t *)__get_free_page(GFP_KERNEL|__GFP_REPEAT);
	if (pte) {
		clear_page(pte);
<<<<<<< HEAD
		//make_page_readonly(pte);
=======
#ifndef CONFIG_XEN_SHADOW_MODE
		make_page_readonly(pte);
#endif
>>>>>>> e0713e71
		xen_flush_page_update_queue();
	}
	return pte;
}

void pte_ctor(void *pte, kmem_cache_t *cache, unsigned long unused)
{
	struct page *page = virt_to_page(pte);
	SetPageForeign(page, pte_free);
	set_page_count(page, 1);

	clear_page(pte);
<<<<<<< HEAD
	//make_page_readonly(pte);
=======
#ifndef CONFIG_XEN_SHADOW_MODE
	make_page_readonly(pte);
#endif
>>>>>>> e0713e71
	queue_pte_pin(__pa(pte));
	flush_page_update_queue();
}

void pte_dtor(void *pte, kmem_cache_t *cache, unsigned long unused)
{
	struct page *page = virt_to_page(pte);
	ClearPageForeign(page);

	queue_pte_unpin(__pa(pte));
	make_page_writable(pte);
	flush_page_update_queue();
}

struct page *pte_alloc_one(struct mm_struct *mm, unsigned long address)
{
	pte_t *ptep;

#ifdef CONFIG_HIGHPTE
	struct page *pte;

	pte = alloc_pages(GFP_KERNEL|__GFP_HIGHMEM|__GFP_REPEAT, 0);
	if (pte == NULL)
		return pte;
	if (pte >= highmem_start_page) {
		clear_highpage(pte);
		return pte;
	}
	/* not a highmem page -- free page and grab one from the cache */
	__free_page(pte);
#endif
	ptep = kmem_cache_alloc(pte_cache, GFP_KERNEL);
	if (ptep)
		return virt_to_page(ptep);
	return NULL;
}

void pte_free(struct page *pte)
{
	set_page_count(pte, 1);
#ifdef CONFIG_HIGHPTE
	if (pte < highmem_start_page)
#endif
		kmem_cache_free(pte_cache,
				phys_to_virt(page_to_pseudophys(pte)));
#ifdef CONFIG_HIGHPTE
	else
		__free_page(pte);
#endif
}

void pmd_ctor(void *pmd, kmem_cache_t *cache, unsigned long flags)
{
	memset(pmd, 0, PTRS_PER_PMD*sizeof(pmd_t));
}

/*
 * List of all pgd's needed for non-PAE so it can invalidate entries
 * in both cached and uncached pgd's; not needed for PAE since the
 * kernel pmd is shared. If PAE were not to share the pmd a similar
 * tactic would be needed. This is essentially codepath-based locking
 * against pageattr.c; it is the unique case in which a valid change
 * of kernel pagetables can't be lazily synchronized by vmalloc faults.
 * vmalloc faults work because attached pagetables are never freed.
 * The locking scheme was chosen on the basis of manfred's
 * recommendations and having no core impact whatsoever.
 * -- wli
 */
spinlock_t pgd_lock = SPIN_LOCK_UNLOCKED;
struct page *pgd_list;

static inline void pgd_list_add(pgd_t *pgd)
{
	struct page *page = virt_to_page(pgd);
	page->index = (unsigned long)pgd_list;
	if (pgd_list)
		pgd_list->private = (unsigned long)&page->index;
	pgd_list = page;
	page->private = (unsigned long)&pgd_list;
}

static inline void pgd_list_del(pgd_t *pgd)
{
	struct page *next, **pprev, *page = virt_to_page(pgd);
	next = (struct page *)page->index;
	pprev = (struct page **)page->private;
	*pprev = next;
	if (next)
		next->private = (unsigned long)pprev;
}

void pgd_ctor(void *pgd, kmem_cache_t *cache, unsigned long unused)
{
	unsigned long flags;

	if (PTRS_PER_PMD == 1)
		spin_lock_irqsave(&pgd_lock, flags);

	memcpy((pgd_t *)pgd + USER_PTRS_PER_PGD,
			swapper_pg_dir + USER_PTRS_PER_PGD,
			(PTRS_PER_PGD - USER_PTRS_PER_PGD) * sizeof(pgd_t));

	if (PTRS_PER_PMD > 1)
		goto out;

	pgd_list_add(pgd);
	spin_unlock_irqrestore(&pgd_lock, flags);
	memset(pgd, 0, USER_PTRS_PER_PGD*sizeof(pgd_t));
 out:
<<<<<<< HEAD
	//make_page_readonly(pgd);
=======
#ifndef CONFIG_XEN_SHADOW_MODE
	make_page_readonly(pgd);
#endif
>>>>>>> e0713e71
	queue_pgd_pin(__pa(pgd));
	flush_page_update_queue();
}

/* never called when PTRS_PER_PMD > 1 */
void pgd_dtor(void *pgd, kmem_cache_t *cache, unsigned long unused)
{
	unsigned long flags; /* can be called from interrupt context */

	queue_pgd_unpin(__pa(pgd));
	make_page_writable(pgd);
	flush_page_update_queue();

	if (PTRS_PER_PMD > 1)
		return;

	spin_lock_irqsave(&pgd_lock, flags);
	pgd_list_del(pgd);
	spin_unlock_irqrestore(&pgd_lock, flags);
}

pgd_t *pgd_alloc(struct mm_struct *mm)
{
	int i;
	pgd_t *pgd = kmem_cache_alloc(pgd_cache, GFP_KERNEL);

	if (PTRS_PER_PMD == 1 || !pgd)
		return pgd;

	for (i = 0; i < USER_PTRS_PER_PGD; ++i) {
		pmd_t *pmd = kmem_cache_alloc(pmd_cache, GFP_KERNEL);
		if (!pmd)
			goto out_oom;
		set_pgd(&pgd[i], __pgd(1 + __pa(pmd)));
	}
	return pgd;

out_oom:
	for (i--; i >= 0; i--)
		kmem_cache_free(pmd_cache, (void *)__va(pgd_val(pgd[i])-1));
	kmem_cache_free(pgd_cache, pgd);
	return NULL;
}

void pgd_free(pgd_t *pgd)
{
	int i;

	/* in the PAE case user pgd entries are overwritten before usage */
	if (PTRS_PER_PMD > 1)
		for (i = 0; i < USER_PTRS_PER_PGD; ++i)
			kmem_cache_free(pmd_cache, (void *)__va(pgd_val(pgd[i])-1));
	/* in the non-PAE case, clear_page_tables() clears user pgd entries */
	kmem_cache_free(pgd_cache, pgd);
}

void make_lowmem_page_readonly(void *va)
{
	pgd_t *pgd = pgd_offset_k((unsigned long)va);
	pmd_t *pmd = pmd_offset(pgd, (unsigned long)va);
	pte_t *pte = pte_offset_kernel(pmd, (unsigned long)va);
	queue_l1_entry_update(pte, (*(unsigned long *)pte)&~_PAGE_RW);
}

void make_lowmem_page_writable(void *va)
{
	pgd_t *pgd = pgd_offset_k((unsigned long)va);
	pmd_t *pmd = pmd_offset(pgd, (unsigned long)va);
	pte_t *pte = pte_offset_kernel(pmd, (unsigned long)va);
	queue_l1_entry_update(pte, (*(unsigned long *)pte)|_PAGE_RW);
}

void make_page_readonly(void *va)
{
	pgd_t *pgd = pgd_offset_k((unsigned long)va);
	pmd_t *pmd = pmd_offset(pgd, (unsigned long)va);
	pte_t *pte = pte_offset_kernel(pmd, (unsigned long)va);
	queue_l1_entry_update(pte, (*(unsigned long *)pte)&~_PAGE_RW);
	if ( (unsigned long)va >= (unsigned long)high_memory )
	{
		unsigned long phys;
		phys = machine_to_phys(*(unsigned long *)pte & PAGE_MASK);
#ifdef CONFIG_HIGHMEM
		if ( (phys >> PAGE_SHIFT) < highstart_pfn )
#endif
			make_lowmem_page_readonly(phys_to_virt(phys));
	}
}

void make_page_writable(void *va)
{
	pgd_t *pgd = pgd_offset_k((unsigned long)va);
	pmd_t *pmd = pmd_offset(pgd, (unsigned long)va);
	pte_t *pte = pte_offset_kernel(pmd, (unsigned long)va);
	queue_l1_entry_update(pte, (*(unsigned long *)pte)|_PAGE_RW);
	if ( (unsigned long)va >= (unsigned long)high_memory )
	{
		unsigned long phys;
		phys = machine_to_phys(*(unsigned long *)pte & PAGE_MASK);
#ifdef CONFIG_HIGHMEM
		if ( (phys >> PAGE_SHIFT) < highstart_pfn )
#endif
			make_lowmem_page_writable(phys_to_virt(phys));
	}
}

void make_pages_readonly(void *va, unsigned int nr)
{
	while ( nr-- != 0 )
	{
		make_page_readonly(va);
		va = (void *)((unsigned long)va + PAGE_SIZE);
	}
}

void make_pages_writable(void *va, unsigned int nr)
{
	while ( nr-- != 0 )
	{
		make_page_writable(va);
		va = (void *)((unsigned long)va + PAGE_SIZE);
	}
}<|MERGE_RESOLUTION|>--- conflicted
+++ resolved
@@ -181,13 +181,9 @@
 	pte_t *pte = (pte_t *)__get_free_page(GFP_KERNEL|__GFP_REPEAT);
 	if (pte) {
 		clear_page(pte);
-<<<<<<< HEAD
-		//make_page_readonly(pte);
-=======
 #ifndef CONFIG_XEN_SHADOW_MODE
 		make_page_readonly(pte);
 #endif
->>>>>>> e0713e71
 		xen_flush_page_update_queue();
 	}
 	return pte;
@@ -200,13 +196,9 @@
 	set_page_count(page, 1);
 
 	clear_page(pte);
-<<<<<<< HEAD
-	//make_page_readonly(pte);
-=======
 #ifndef CONFIG_XEN_SHADOW_MODE
 	make_page_readonly(pte);
 #endif
->>>>>>> e0713e71
 	queue_pte_pin(__pa(pte));
 	flush_page_update_queue();
 }
@@ -316,13 +308,9 @@
 	spin_unlock_irqrestore(&pgd_lock, flags);
 	memset(pgd, 0, USER_PTRS_PER_PGD*sizeof(pgd_t));
  out:
-<<<<<<< HEAD
-	//make_page_readonly(pgd);
-=======
 #ifndef CONFIG_XEN_SHADOW_MODE
 	make_page_readonly(pgd);
 #endif
->>>>>>> e0713e71
 	queue_pgd_pin(__pa(pgd));
 	flush_page_update_queue();
 }
