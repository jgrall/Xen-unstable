--- conflicted
+++ resolved
@@ -282,21 +282,13 @@
     return ret;
 }
 
-<<<<<<< HEAD
-static inline int HYPERVISOR_block_io_op(void *block_io_op)
-=======
 static inline int HYPERVISOR_block_io_op(unsigned int op)
->>>>>>> 9f414947
 {
     int ret;
     __asm__ __volatile__ (
         TRAP_INSTR
         : "=a" (ret) : "0" (__HYPERVISOR_block_io_op),
-<<<<<<< HEAD
-		"b" (block_io_op) ); 
-=======
         "b" (op) ); 
->>>>>>> 9f414947
 
     return ret;
 }
