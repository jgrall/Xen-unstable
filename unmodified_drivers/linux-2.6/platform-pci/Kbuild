include $(M)/overrides.mk

obj-m := xen-platform-pci.o

EXTRA_CFLAGS += -I$(M)/platform-pci

<<<<<<< HEAD
xen-platform-pci-objs := evtchn.o platform-pci.o gnttab.o xen_support.o features.o

# Can we do better ?
ifeq ($(ARCH),ia64)
  xen-platform-pci-objs += xcom_mini.o xencomm.o
endif
=======
xen-platform-pci-objs := evtchn.o platform-pci.o gnttab.o xen_support.o features.o platform-compat.o
>>>>>>> 74c7bdae
<|MERGE_RESOLUTION|>--- conflicted
+++ resolved
@@ -4,13 +4,9 @@
 
 EXTRA_CFLAGS += -I$(M)/platform-pci
 
-<<<<<<< HEAD
-xen-platform-pci-objs := evtchn.o platform-pci.o gnttab.o xen_support.o features.o
+xen-platform-pci-objs := evtchn.o platform-pci.o gnttab.o xen_support.o features.o platform-compat.o
 
 # Can we do better ?
 ifeq ($(ARCH),ia64)
   xen-platform-pci-objs += xcom_mini.o xencomm.o
-endif
-=======
-xen-platform-pci-objs := evtchn.o platform-pci.o gnttab.o xen_support.o features.o platform-compat.o
->>>>>>> 74c7bdae
+endif