--- conflicted
+++ resolved
@@ -30,16 +30,10 @@
 	  sed -e 's/^EXTRAVERSION.*/&-$(EXTRAVERSION)/' Makefile >Mk.tmp ; \
 	  rm -f Makefile ; mv Mk.tmp Makefile )
 	# Re-use config from install dir if one exits else use default config
-<<<<<<< HEAD
-	[ -r $(DESTDIR)/boot/config-$(FULLVERSION) ] && \
-	  cp $(DESTDIR)/boot/config-$(FULLVERSION) $(LINUX_DIR)/.config \
-	  || cp $(LINUX_DIR)/arch/xen/configs/$(EXTRAVERSION)_defconfig_$(TARGET_SUBARCH) \
-=======
 	CONFIG_VERSION=$$(sed -ne 's/^EXTRAVERSION = //p' $(LINUX_DIR)/Makefile); \
 	[ -r $(DESTDIR)/boot/config-$(LINUX_VER)$$CONFIG_VERSION ] && \
 	  cp $(DESTDIR)/boot/config-$(LINUX_VER)$$CONFIG_VERSION $(LINUX_DIR)/.config \
-	  || cp $(LINUX_DIR)/arch/xen/configs/$(EXTRAVERSION)_defconfig \
->>>>>>> fb006082
+	  || cp $(LINUX_DIR)/arch/xen/configs/$(EXTRAVERSION)_defconfig_$(TARGET_SUBARCH) \
 		$(LINUX_DIR)/.config
 	$(MAKE) -C $(LINUX_DIR) ARCH=xen oldconfig
 
