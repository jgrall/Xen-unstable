--- conflicted
+++ resolved
@@ -665,15 +665,7 @@
 
     map_cpu_to_boot_apicid(cpu, apicid);
 
-<<<<<<< HEAD
-    idle_task[cpu] = idle;
-=======
-#if defined(__i386__)
-    SET_DEFAULT_FAST_TRAP(&ed->thread);
-#endif
-
     idle_task[cpu] = ed;
->>>>>>> 208a8ec7
 
     /* start_eip had better be page-aligned! */
     start_eip = setup_trampoline();
