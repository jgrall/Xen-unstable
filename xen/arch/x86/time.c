--- conflicted
+++ resolved
@@ -274,22 +274,12 @@
     return now; 
 }
 
-<<<<<<< HEAD
-
-int update_dom_time(struct domain *d)
-=======
 static inline void __update_dom_time(struct exec_domain *ed)
->>>>>>> 1a34fa8f
 {
     struct domain *d  = ed->domain;
     shared_info_t *si = d->shared_info;
 
-<<<<<<< HEAD
-    if ( d->last_propagated_timestamp == full_tsc_irq )
-        return 0;
-=======
     spin_lock(&d->time_lock);
->>>>>>> 1a34fa8f
 
     si->time_version1++;
     wmb();
@@ -303,13 +293,7 @@
     wmb();
     si->time_version2++;
 
-<<<<<<< HEAD
-    read_unlock_irqrestore(&time_lock, flags);
-
-    return 1;
-=======
     spin_unlock(&d->time_lock);
->>>>>>> 1a34fa8f
 }
 
 void update_dom_time(struct exec_domain *ed)
@@ -346,16 +330,10 @@
     wc_usec = _usecs;
 
     /* Others will pick up the change at the next tick. */
-<<<<<<< HEAD
-    current->last_propagated_timestamp = 0; /* force propagation */
-    (void)update_dom_time(current);
-    send_guest_virq(current, VIRQ_TIMER);
-=======
     __update_dom_time(current);
     send_guest_virq(current, VIRQ_TIMER);
 
     write_unlock_irq(&time_lock);
->>>>>>> 1a34fa8f
 }
 
 
