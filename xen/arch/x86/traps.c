--- conflicted
+++ resolved
@@ -567,14 +567,14 @@
     fatal_trap(TRAP_nmi, regs);
 }
 
-static void unknown_nmi_error(unsigned char reason)
+static void unknown_nmi_error(unsigned char reason, struct xen_regs * regs)
 {
     printk("Uhhuh. NMI received for unknown reason %02x.\n", reason);
     printk("Dazed and confused, but trying to continue\n");
     printk("Do you have a strange power saving mode enabled?\n");
 }
 
-asmlinkage void do_nmi(struct xen_regs *regs, unsigned long reason)
+asmlinkage void do_nmi(struct xen_regs * regs, unsigned long reason)
 {
     ++nmi_count(smp_processor_id());
 
@@ -583,7 +583,7 @@
         nmi_watchdog_tick(regs);
     else
 #endif
-        unknown_nmi_error((unsigned char)(reason&0xff));
+        unknown_nmi_error((unsigned char)(reason&0xff), regs);
 }
 
 unsigned long nmi_softirq_reason;
@@ -671,29 +671,6 @@
     return EXCRET_not_a_fault;
 }
 
-<<<<<<< HEAD
-BUILD_SMP_INTERRUPT(deferred_nmi, TRAP_deferred_nmi)
-asmlinkage void smp_deferred_nmi(struct xen_regs regs)
-{
-    ack_APIC_irq();
-    do_nmi(&regs, 0);
-}
-
-#define _set_gate(gate_addr,type,dpl,addr) \
-do { \
-  int __d0, __d1; \
-  __asm__ __volatile__ ("movw %%dx,%%ax\n\t" \
- "movw %4,%%dx\n\t" \
- "movl %%eax,%0\n\t" \
- "movl %%edx,%1" \
- :"=m" (*((long *) (gate_addr))), \
-  "=m" (*(1+(long *) (gate_addr))), "=&a" (__d0), "=&d" (__d1) \
- :"i" ((short) (0x8000+(dpl<<13)+(type<<8))), \
-  "3" ((char *) (addr)),"2" (__HYPERVISOR_CS << 16)); \
-} while (0)
-
-=======
->>>>>>> 9dd90cb9
 void set_intr_gate(unsigned int n, void *addr)
 {
     _set_gate(idt_table+n,14,0,addr);
@@ -751,7 +728,7 @@
     set_intr_gate(TRAP_alignment_check,&alignment_check);
     set_intr_gate(TRAP_machine_check,&machine_check);
     set_intr_gate(TRAP_simd_error,&simd_coprocessor_error);
-    set_intr_gate(TRAP_deferred_nmi,&deferred_nmi);
+    set_intr_gate(TRAP_deferred_nmi,&nmi);
 
 #if defined(__i386__)
     _set_gate(idt_table+HYPERCALL_VECTOR, 14, 1, &hypercall);
