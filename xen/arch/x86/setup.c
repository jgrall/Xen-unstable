--- conflicted
+++ resolved
@@ -21,13 +21,6 @@
 #include <asm/shadow.h>
 #include <asm/e820.h>
 
-<<<<<<< HEAD
-/* opt_dom0_mem: Kilobytes of memory allocated to domain 0. */
-static unsigned int opt_dom0_mem = 64000;
-integer_param("dom0_mem", opt_dom0_mem);
-
-=======
->>>>>>> bf0439a4
 /*
  * opt_xenheap_megabytes: Size of Xen heap in megabytes, excluding the
  * pfn_info table and allocation bitmap.
