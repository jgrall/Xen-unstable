--- conflicted
+++ resolved
@@ -997,364 +997,6 @@
 }
 
 
-<<<<<<< HEAD
-int construct_dom0(struct domain *p, 
-                   unsigned long alloc_start,
-                   unsigned long alloc_end,
-                   char *image_start, unsigned long image_len, 
-                   char *initrd_start, unsigned long initrd_len,
-                   char *cmdline)
-{
-    char *dst;
-    int i, rc;
-    unsigned long pfn, mfn;
-    unsigned long nr_pages = (alloc_end - alloc_start) >> PAGE_SHIFT;
-    unsigned long nr_pt_pages;
-    unsigned long count;
-    l2_pgentry_t *l2tab, *l2start;
-    l1_pgentry_t *l1tab = NULL, *l1start = NULL;
-    struct pfn_info *page = NULL;
-    start_info_t *si;
-
-    /*
-     * This fully describes the memory layout of the initial domain. All 
-     * *_start address are page-aligned, except v_start (and v_end) which are 
-     * superpage-aligned.
-     */
-    struct domain_setup_info dsi;
-    unsigned long vinitrd_start;
-    unsigned long vinitrd_end;
-    unsigned long vphysmap_start;
-    unsigned long vphysmap_end;
-    unsigned long vstartinfo_start;
-    unsigned long vstartinfo_end;
-    unsigned long vstack_start;
-    unsigned long vstack_end;
-    unsigned long vpt_start;
-    unsigned long vpt_end;
-    unsigned long v_end;
-
-    /* Machine address of next candidate page-table page. */
-    unsigned long mpt_alloc;
-
-    extern void physdev_init_dom0(struct domain *);
-
-    /* Sanity! */
-    if ( p->id != 0 ) 
-        BUG();
-    if ( test_bit(DF_CONSTRUCTED, &p->flags) ) 
-        BUG();
-
-    memset(&dsi, 0, sizeof(struct domain_setup_info));
-
-    printk("*** LOADING DOMAIN 0 ***\n");
-
-    /*
-     * This is all a bit grim. We've moved the modules to the "safe" physical 
-     * memory region above MAP_DIRECTMAP_ADDRESS (48MB). Later in this 
-     * routine we're going to copy it down into the region that's actually 
-     * been allocated to domain 0. This is highly likely to be overlapping, so 
-     * we use a forward copy.
-     * 
-     * MAP_DIRECTMAP_ADDRESS should be safe. The worst case is a machine with 
-     * 4GB and lots of network/disk cards that allocate loads of buffers. 
-     * We'll have to revisit this if we ever support PAE (64GB).
-     */
-
-    rc = parseelfimage(image_start, image_len, &dsi);
-    if ( rc != 0 )
-        return rc;
-
-    /* Set up domain options */
-    if ( dsi.use_writable_pagetables )
-        vm_assist(p, VMASST_CMD_enable, VMASST_TYPE_writable_pagetables);
-
-    if ( (dsi.v_start & (PAGE_SIZE-1)) != 0 )
-    {
-        printk("Initial guest OS must load to a page boundary.\n");
-        return -EINVAL;
-    }
-
-    /*
-     * Why do we need this? The number of page-table frames depends on the 
-     * size of the bootstrap address space. But the size of the address space 
-     * depends on the number of page-table frames (since each one is mapped 
-     * read-only). We have a pair of simultaneous equations in two unknowns, 
-     * which we solve by exhaustive search.
-     */
-    vinitrd_start    = round_pgup(dsi.v_kernend);
-    vinitrd_end      = vinitrd_start + initrd_len;
-    vphysmap_start   = round_pgup(vinitrd_end);
-    vphysmap_end     = vphysmap_start + (nr_pages * sizeof(unsigned long));
-    vpt_start        = round_pgup(vphysmap_end);
-    for ( nr_pt_pages = 2; ; nr_pt_pages++ )
-    {
-        vpt_end          = vpt_start + (nr_pt_pages * PAGE_SIZE);
-        vstartinfo_start = vpt_end;
-        vstartinfo_end   = vstartinfo_start + PAGE_SIZE;
-        vstack_start     = vstartinfo_end;
-        vstack_end       = vstack_start + PAGE_SIZE;
-        v_end            = (vstack_end + (1<<22)-1) & ~((1<<22)-1);
-        if ( (v_end - vstack_end) < (512 << 10) )
-            v_end += 1 << 22; /* Add extra 4MB to get >= 512kB padding. */
-        if ( (((v_end - dsi.v_start + ((1<<L2_PAGETABLE_SHIFT)-1)) >> 
-               L2_PAGETABLE_SHIFT) + 1) <= nr_pt_pages )
-            break;
-    }
-
-    printk("PHYSICAL MEMORY ARRANGEMENT:\n"
-           " Kernel image:  %p->%p\n"
-           " Initrd image:  %p->%p\n"
-           " Dom0 alloc.:   %08lx->%08lx\n",
-           image_start, image_start + image_len,
-           initrd_start, initrd_start + initrd_len,
-           alloc_start, alloc_end);
-    printk("VIRTUAL MEMORY ARRANGEMENT:\n"
-           " Loaded kernel: %08lx->%08lx\n"
-           " Init. ramdisk: %08lx->%08lx\n"
-           " Phys-Mach map: %08lx->%08lx\n"
-           " Page tables:   %08lx->%08lx\n"
-           " Start info:    %08lx->%08lx\n"
-           " Boot stack:    %08lx->%08lx\n"
-           " TOTAL:         %08lx->%08lx\n",
-           dsi.v_kernstart, dsi.v_kernend, 
-           vinitrd_start, vinitrd_end,
-           vphysmap_start, vphysmap_end,
-           vpt_start, vpt_end,
-           vstartinfo_start, vstartinfo_end,
-           vstack_start, vstack_end,
-           dsi.v_start, v_end);
-    printk(" ENTRY ADDRESS: %08lx\n", dsi.v_kernentry);
-
-    if ( (v_end - dsi.v_start) > (nr_pages * PAGE_SIZE) )
-    {
-        printk("Initial guest OS requires too much space\n"
-               "(%luMB is greater than %luMB limit)\n",
-               (v_end-dsi.v_start)>>20, (nr_pages<<PAGE_SHIFT)>>20);
-        return -ENOMEM;
-    }
-
-    /*
-     * Protect the lowest 1GB of memory. We use a temporary mapping there
-     * from which we copy the kernel and ramdisk images.
-     */
-    if ( dsi.v_start < (1<<30) )
-    {
-        printk("Initial loading isn't allowed to lowest 1GB of memory.\n");
-        return -EINVAL;
-    }
-
-    /* Paranoia: scrub DOM0's memory allocation. */
-    printk("Scrubbing DOM0 RAM: ");
-    dst = (char *)alloc_start;
-    while ( dst < (char *)alloc_end )
-    {
-#define SCRUB_BYTES (100 * 1024 * 1024) /* 100MB */
-        printk(".");
-        touch_nmi_watchdog();
-        if ( ((char *)alloc_end - dst) > SCRUB_BYTES )
-        {
-            memset(dst, 0, SCRUB_BYTES);
-            dst += SCRUB_BYTES;
-        }
-        else
-        {
-            memset(dst, 0, (char *)alloc_end - dst);
-            break;
-        }
-    }
-    printk("done.\n");
-
-    /* Construct a frame-allocation list for the initial domain. */
-    p->max_pages = ~0U;
-    for ( mfn = (alloc_start>>PAGE_SHIFT); 
-          mfn < (alloc_end>>PAGE_SHIFT); 
-          mfn++ )
-    {
-        page = &frame_table[mfn];
-        page->u.inuse.domain    = p;
-        page->u.inuse.type_info = 0;
-        page->count_info        = PGC_allocated | 1;
-        list_add_tail(&page->list, &p->page_list);
-        p->tot_pages++; 
-    }
-
-    mpt_alloc = (vpt_start - dsi.v_start) + alloc_start;
-
-    SET_GDT_ENTRIES(p, DEFAULT_GDT_ENTRIES);
-    SET_GDT_ADDRESS(p, DEFAULT_GDT_ADDRESS);
-
-    /*
-     * We're basically forcing default RPLs to 1, so that our "what privilege
-     * level are we returning to?" logic works.
-     */
-    p->thread.failsafe_selector = FLAT_GUESTOS_CS;
-    p->thread.event_selector    = FLAT_GUESTOS_CS;
-    p->thread.guestos_ss = FLAT_GUESTOS_DS;
-    for ( i = 0; i < 256; i++ ) 
-        p->thread.traps[i].cs = FLAT_GUESTOS_CS;
-
-    /* WARNING: The new domain must have its 'processor' field filled in! */
-    l2start = l2tab = (l2_pgentry_t *)mpt_alloc; mpt_alloc += PAGE_SIZE;
-    memcpy(l2tab, &idle_pg_table[0], PAGE_SIZE);
-    l2tab[LINEAR_PT_VIRT_START >> L2_PAGETABLE_SHIFT] =
-        mk_l2_pgentry((unsigned long)l2start | __PAGE_HYPERVISOR);
-    l2tab[PERDOMAIN_VIRT_START >> L2_PAGETABLE_SHIFT] =
-        mk_l2_pgentry(__pa(p->mm.perdomain_pt) | __PAGE_HYPERVISOR);
-    p->mm.pagetable = mk_pagetable((unsigned long)l2start);
-
-    l2tab += l2_table_offset(dsi.v_start);
-    mfn = alloc_start >> PAGE_SHIFT;
-    for ( count = 0; count < ((v_end-dsi.v_start)>>PAGE_SHIFT); count++ )
-    {
-        if ( !((unsigned long)l1tab & (PAGE_SIZE-1)) )
-        {
-            l1start = l1tab = (l1_pgentry_t *)mpt_alloc; 
-            mpt_alloc += PAGE_SIZE;
-            *l2tab++ = mk_l2_pgentry((unsigned long)l1start | L2_PROT);
-            clear_page(l1tab);
-            if ( count == 0 )
-                l1tab += l1_table_offset(dsi.v_start);
-        }
-        *l1tab++ = mk_l1_pgentry((mfn << PAGE_SHIFT) | L1_PROT);
-        
-        page = &frame_table[mfn];
-        if ( !get_page_and_type(page, p, PGT_writable_page) )
-            BUG();
-
-        mfn++;
-    }
-
-    /* Pages that are part of page tables must be read only. */
-    l2tab = l2start + l2_table_offset(vpt_start);
-    l1start = l1tab = (l1_pgentry_t *)l2_pgentry_to_phys(*l2tab);
-    l1tab += l1_table_offset(vpt_start);
-    l2tab++;
-    for ( count = 0; count < nr_pt_pages; count++ ) 
-    {
-        *l1tab = mk_l1_pgentry(l1_pgentry_val(*l1tab) & ~_PAGE_RW);
-        page = &frame_table[l1_pgentry_to_pagenr(*l1tab)];
-        if ( count == 0 )
-        {
-            page->u.inuse.type_info &= ~PGT_type_mask;
-            page->u.inuse.type_info |= PGT_l2_page_table;
-
-            /*
-             * No longer writable: decrement the type_count.
-             * Installed as CR3: increment both the ref_count and type_count.
-             * Net: just increment the ref_count.
-             */
-            get_page(page, p); /* an extra ref because of readable mapping */
-
-            /* Get another ref to L2 page so that it can be pinned. */
-            if ( !get_page_and_type(page, p, PGT_l2_page_table) )
-                BUG();
-            set_bit(_PGT_pinned, &page->u.inuse.type_info);
-        }
-        else
-        {
-            page->u.inuse.type_info &= ~PGT_type_mask;
-            page->u.inuse.type_info |= PGT_l1_page_table;
-	    page->u.inuse.type_info |= 
-		((dsi.v_start>>L2_PAGETABLE_SHIFT)+(count-1))<<PGT_va_shift;
-
-            /*
-             * No longer writable: decrement the type_count.
-             * This is an L1 page, installed in a validated L2 page:
-             * increment both the ref_count and type_count.
-             * Net: just increment the ref_count.
-             */
-            get_page(page, p); /* an extra ref because of readable mapping */
-        }
-        l1tab++;
-        if( !((unsigned long)l1tab & (PAGE_SIZE - 1)) )
-            l1start = l1tab = (l1_pgentry_t *)l2_pgentry_to_phys(*l2tab);
-    }
-
-    /* Mask all upcalls... */
-    for ( i = 0; i < MAX_VIRT_CPUS; i++ )
-        p->shared_info->vcpu_data[i].evtchn_upcall_mask = 1;
-
-    /* Install the new page tables. */
-    __cli();
-    write_ptbase(&p->mm);
-
-    /* Copy the OS image. */
-    (void)loadelfimage(image_start);
-
-    /* Copy the initial ramdisk. */
-    if ( initrd_len != 0 )
-        memcpy((void *)vinitrd_start, initrd_start, initrd_len);
-    
-    /* Set up start info area. */
-    si = (start_info_t *)vstartinfo_start;
-    memset(si, 0, PAGE_SIZE);
-    si->nr_pages     = p->tot_pages;
-    si->shared_info  = virt_to_phys(p->shared_info);
-    si->flags        = SIF_PRIVILEGED | SIF_INITDOMAIN;
-    si->pt_base      = vpt_start;
-    si->nr_pt_frames = nr_pt_pages;
-    si->mfn_list     = vphysmap_start;
-
-    /* Write the phys->machine and machine->phys table entries. */
-    for ( pfn = 0; pfn < p->tot_pages; pfn++ )
-    {
-        mfn = pfn + (alloc_start>>PAGE_SHIFT);
-#ifndef NDEBUG
-#define REVERSE_START ((v_end - dsi.v_start) >> PAGE_SHIFT)
-        if ( pfn > REVERSE_START )
-            mfn = (alloc_end>>PAGE_SHIFT) - (pfn - REVERSE_START);
-#endif
-        ((unsigned long *)vphysmap_start)[pfn] = mfn;
-        machine_to_phys_mapping[mfn] = pfn;
-    }
-
-    if ( initrd_len != 0 )
-    {
-        si->mod_start = vinitrd_start;
-        si->mod_len   = initrd_len;
-        printk("Initrd len 0x%lx, start at 0x%08lx\n",
-               si->mod_len, si->mod_start);
-    }
-
-    dst = si->cmd_line;
-    if ( cmdline != NULL )
-    {
-        for ( i = 0; i < 255; i++ )
-        {
-            if ( cmdline[i] == '\0' )
-                break;
-            *dst++ = cmdline[i];
-        }
-    }
-    *dst = '\0';
-
-    /* Reinstate the caller's page tables. */
-    write_ptbase(&current->mm);
-    __sti();
-
-    /* Destroy low mappings - they were only for our convenience. */
-    for ( i = 0; i < DOMAIN_ENTRIES_PER_L2_PAGETABLE; i++ )
-        if ( l2_pgentry_val(l2start[i]) & _PAGE_PSE )
-            l2start[i] = mk_l2_pgentry(0);
-    zap_low_mappings(); /* Do the same for the idle page tables. */
-    
-    /* DOM0 gets access to everything. */
-    physdev_init_dom0(p);
-
-    set_bit(DF_CONSTRUCTED, &p->flags);
-
-    new_thread(p, dsi.v_kernentry, vstack_end, vstartinfo_start);
-
-#if 0 /* XXXXX DO NOT CHECK IN ENABLED !!! (but useful for testing so leave) */
-    shadow_lock(&p->mm);
-    shadow_mode_enable(p, SHM_test); 
-    shadow_unlock(&p->mm);
-#endif
-
-    return 0;
-}
-=======
 /*
  * Local variables:
  * mode: C
@@ -1363,5 +1005,4 @@
  * tab-width: 4
  * indent-tabs-mode: nil
  * End:
- */
->>>>>>> 1af2442a
+ */