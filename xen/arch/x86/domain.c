--- conflicted
+++ resolved
@@ -310,73 +310,6 @@
     reset_stack_and_jump(vmx_asm_do_launch);
 }
 
-<<<<<<< HEAD
-unsigned long alloc_monitor_pagetable(struct exec_domain *ed)
-{
-    unsigned long mmfn;
-    l2_pgentry_t *mpl2e;
-    struct pfn_info *mmfn_info;
-    struct domain *d = ed->domain;
-
-    ASSERT(pagetable_val(ed->arch.monitor_table) == 0);
-
-    mmfn_info = alloc_domheap_page(NULL);
-    ASSERT(mmfn_info != NULL); 
-
-    mmfn = (unsigned long) (mmfn_info - frame_table);
-    mpl2e = (l2_pgentry_t *) map_domain_mem(mmfn << PAGE_SHIFT);
-    memset(mpl2e, 0, PAGE_SIZE);
-
-    memcpy(&mpl2e[DOMAIN_ENTRIES_PER_L2_PAGETABLE], 
-           &idle_pg_table[DOMAIN_ENTRIES_PER_L2_PAGETABLE],
-           HYPERVISOR_ENTRIES_PER_L2_PAGETABLE * sizeof(l2_pgentry_t));
-
-    mpl2e[l2_table_offset(PERDOMAIN_VIRT_START)] =
-        mk_l2_pgentry((__pa(d->arch.mm_perdomain_pt) & PAGE_MASK) 
-                      | __PAGE_HYPERVISOR);
-
-    ed->arch.monitor_vtable = mpl2e;
-
-    /* Map the p2m map into the Read-Only MPT space for this domain. */
-    mpl2e[l2_table_offset(RO_MPT_VIRT_START)] =
-        mk_l2_pgentry(pagetable_val(ed->arch.phys_table) | __PAGE_HYPERVISOR);
-
-    return mmfn;
-}
-
-/*
- * Free the pages for monitor_table and hl2_table
- */
-static void free_monitor_pagetable(struct exec_domain *ed)
-{
-    l2_pgentry_t *mpl2e;
-    unsigned long mfn;
-
-    ASSERT( pagetable_val(ed->arch.monitor_table) );
-    
-    mpl2e = ed->arch.monitor_vtable;
-
-    /*
-     * First get the mfn for hl2_table by looking at monitor_table
-     */
-    mfn = l2_pgentry_val(mpl2e[LINEAR_PT_VIRT_START >> L2_PAGETABLE_SHIFT])
-        >> PAGE_SHIFT;
-
-    free_domheap_page(&frame_table[mfn]);
-    unmap_domain_mem(mpl2e);
-
-    /*
-     * Then free monitor_table.
-     */
-    mfn = (pagetable_val(ed->arch.monitor_table)) >> PAGE_SHIFT;
-    free_domheap_page(&frame_table[mfn]);
-
-    ed->arch.monitor_table = mk_pagetable(0);
-    ed->arch.monitor_vtable = 0;
-}
-
-=======
->>>>>>> 0c74d030
 static int vmx_final_setup_guest(struct exec_domain *ed,
                                    full_execution_context_t *full_context)
 {
