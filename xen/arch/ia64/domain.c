--- conflicted
+++ resolved
@@ -106,20 +106,6 @@
 
 void startup_cpu_idle_loop(void)
 {
-<<<<<<< HEAD
-    /* Just some sanity to ensure that the scheduler is set up okay. */
-    ASSERT(current->domain == IDLE_DOMAIN_ID);
-    domain_unpause_by_systemcontroller(current); 
-    raise_softirq(SCHEDULE_SOFTIRQ);
-    do_softirq();
-
-    /*
-     * Declares CPU setup done to the boot processor.
-     * Therefore memory barrier to ensure state is visible.
-     */
-    smp_mb();
-    init_idle();
-=======
 	/* Just some sanity to ensure that the scheduler is set up okay. */
 	ASSERT(current->domain == IDLE_DOMAIN_ID);
 	domain_unpause_by_systemcontroller(current->domain);
@@ -131,7 +117,6 @@
 	 */
 	smp_mb();
 	init_idle();
->>>>>>> 89750cf2
 #if 0
 //do we have to ensure the idle task has a shared page so that, for example,
 //region registers can be loaded from it.  Apparently not...
