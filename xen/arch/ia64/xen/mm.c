--- conflicted
+++ resolved
@@ -1264,19 +1264,9 @@
     page = mfn_to_page(mfn);
     BUG_ON((page->count_info & PGC_count_mask) == 0);
 
-<<<<<<< HEAD
-    // exchange_memory() calls
-    //   steal_page()
-    //     page owner is set to NULL
-    //   guest_physmap_remove_page()
-    //     zap_domain_page_one()
-    domain_put_page(d, mpaddr, pte, old_pte, (page_get_owner(page) != NULL));
-    perfc_incr(zap_dcomain_page_one);
-=======
     BUG_ON(clear_PGC_allocate && (page_get_owner(page) == NULL));
     domain_put_page(d, mpaddr, pte, old_pte, clear_PGC_allocate);
-    perfc_incrc(zap_dcomain_page_one);
->>>>>>> 81730ff8
+    perfc_incr(zap_dcomain_page_one);
 }
 
 unsigned long
@@ -1288,13 +1278,8 @@
         return -ENOSYS;
     }
 
-<<<<<<< HEAD
-    zap_domain_page_one(d, gpfn << PAGE_SHIFT, INVALID_MFN);
+    zap_domain_page_one(d, gpfn << PAGE_SHIFT, 1, INVALID_MFN);
     perfc_incr(dom0vp_zap_physmap);
-=======
-    zap_domain_page_one(d, gpfn << PAGE_SHIFT, 1, INVALID_MFN);
-    perfc_incrc(dom0vp_zap_physmap);
->>>>>>> 81730ff8
     return 0;
 }
 
@@ -1733,13 +1718,8 @@
                           unsigned long mfn)
 {
     BUG_ON(mfn == 0);//XXX
-<<<<<<< HEAD
-    zap_domain_page_one(d, gpfn << PAGE_SHIFT, mfn);
+    zap_domain_page_one(d, gpfn << PAGE_SHIFT, 0, mfn);
     perfc_incr(guest_physmap_remove_page);
-=======
-    zap_domain_page_one(d, gpfn << PAGE_SHIFT, 0, mfn);
-    perfc_incrc(guest_physmap_remove_page);
->>>>>>> 81730ff8
 }
 
 static void
