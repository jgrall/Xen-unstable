/*
 * fw_emul.c:
 *
 * This program is free software; you can redistribute it and/or modify it
 * under the terms and conditions of the GNU General Public License,
 * version 2, as published by the Free Software Foundation.
 *
 * This program is distributed in the hope it will be useful, but WITHOUT
 * ANY WARRANTY; without even the implied warranty of MERCHANTABILITY or
 * FITNESS FOR A PARTICULAR PURPOSE.  See the GNU General Public License for
 * more details.
 *
 * You should have received a copy of the GNU General Public License along with
 * this program; if not, write to the Free Software Foundation, Inc., 59 Temple
 * Place - Suite 330, Boston, MA 02111-1307 USA.
 *
 */
#include <xen/config.h>
#include <asm/system.h>
#include <asm/pgalloc.h>

#include <linux/efi.h>
#include <asm/pal.h>
#include <asm/sal.h>

#include <public/sched.h>
#include "hpsim_ssc.h"
#include <asm/vcpu.h>
#include <asm/vmx_vcpu.h>
#include <asm/dom_fw.h>
#include <asm/uaccess.h>
#include <xen/console.h>
#include <xen/hypercall.h>

extern unsigned long running_on_sim;

struct sal_ret_values
sal_emulator (long index, unsigned long in1, unsigned long in2,
	      unsigned long in3, unsigned long in4, unsigned long in5,
	      unsigned long in6, unsigned long in7)
{
	unsigned long r9  = 0;
	unsigned long r10 = 0;
	long r11 = 0;
	long status;

	status = 0;
	switch (index) {
	    case SAL_FREQ_BASE:
		if (!running_on_sim)
			status = ia64_sal_freq_base(in1,&r9,&r10);
		else switch (in1) {
		      case SAL_FREQ_BASE_PLATFORM:
			r9 = 200000000;
			break;

		      case SAL_FREQ_BASE_INTERVAL_TIMER:
			r9 = 700000000;
			break;

		      case SAL_FREQ_BASE_REALTIME_CLOCK:
			r9 = 1;
			break;

		      default:
			status = -1;
			break;
		}
		break;
	    case SAL_PCI_CONFIG_READ:
		if (current->domain == dom0) {
			u64 value;
			// note that args 2&3 are swapped!!
			status = ia64_sal_pci_config_read(in1,in3,in2,&value);
			r9 = value;
		}
		else
		     printk("NON-PRIV DOMAIN CALLED SAL_PCI_CONFIG_READ\n");
		break;
	    case SAL_PCI_CONFIG_WRITE:
		if (current->domain == dom0) {
			if (((in1 & ~0xffffffffUL) && (in4 == 0)) ||
			    (in4 > 1) ||
			    (in2 > 8) || (in2 & (in2-1)))
				printk("*** SAL_PCI_CONF_WRITE?!?(adr=0x%lx,typ=0x%lx,sz=0x%lx,val=0x%lx)\n",
					in1,in4,in2,in3);
			// note that args are in a different order!!
			status = ia64_sal_pci_config_write(in1,in4,in2,in3);
		}
		else
		     printk("NON-PRIV DOMAIN CALLED SAL_PCI_CONFIG_WRITE\n");
		break;
	    case SAL_SET_VECTORS:
 		if (in1 == SAL_VECTOR_OS_BOOT_RENDEZ) {
 			if (in4 != 0 || in5 != 0 || in6 != 0 || in7 != 0) {
 				/* Sanity check: cs_length1 must be 0,
 				   second vector is reserved.  */
 				status = -2;
 			}
 			else {
				struct domain *d = current->domain;
				d->arch.sal_data->boot_rdv_ip = in2;
				d->arch.sal_data->boot_rdv_r1 = in3;
			}
 		}
 		else
 			printk("*** CALLED SAL_SET_VECTORS %lu.  IGNORED...\n",
 			       in1);
		break;
	    case SAL_GET_STATE_INFO:
		/* No more info.  */
		status = -5;
		r9 = 0;
		break;
	    case SAL_GET_STATE_INFO_SIZE:
		/* Return a dummy size.  */
		status = 0;
		r9 = 128;
		break;
	    case SAL_CLEAR_STATE_INFO:
		/* Noop.  */
		break;
	    case SAL_MC_RENDEZ:
		printk("*** CALLED SAL_MC_RENDEZ.  IGNORED...\n");
		break;
	    case SAL_MC_SET_PARAMS:
		printk("*** CALLED SAL_MC_SET_PARAMS.  IGNORED...\n");
		break;
	    case SAL_CACHE_FLUSH:
		if (1) {
			/*  Flush using SAL.
			    This method is faster but has a side effect on
			    other vcpu running on this cpu.  */
			status = ia64_sal_cache_flush (in1);
		}
		else {
			/*  Flush with fc all the domain.
			    This method is slower but has no side effects.  */
			domain_cache_flush (current->domain, in1 == 4 ? 1 : 0);
			status = 0;
		}
		break;
	    case SAL_CACHE_INIT:
		printk("*** CALLED SAL_CACHE_INIT.  IGNORED...\n");
		break;
	    case SAL_UPDATE_PAL:
		printk("*** CALLED SAL_UPDATE_PAL.  IGNORED...\n");
		break;
	    default:
		printk("*** CALLED SAL_ WITH UNKNOWN INDEX.  IGNORED...\n");
		status = -1;
		break;
	}
	return ((struct sal_ret_values) {status, r9, r10, r11});
}

struct ia64_pal_retval
xen_pal_emulator(unsigned long index, u64 in1, u64 in2, u64 in3)
{
	unsigned long r9  = 0;
	unsigned long r10 = 0;
	unsigned long r11 = 0;
	long status = PAL_STATUS_UNIMPLEMENTED;

	if (running_on_sim)
		return pal_emulator_static(index);

	// pal code must be mapped by a TR when pal is called, however
	// calls are rare enough that we will map it lazily rather than
	// at every context switch
	//efi_map_pal_code();
	switch (index) {
	    case PAL_MEM_ATTRIB:
		status = ia64_pal_mem_attrib(&r9);
		break;
	    case PAL_FREQ_BASE:
		status = ia64_pal_freq_base(&r9);
		if (status == PAL_STATUS_UNIMPLEMENTED) {
			status = ia64_sal_freq_base(0, &r9, &r10);
			r10 = 0;
		}
		break;
	    case PAL_PROC_GET_FEATURES:
		status = ia64_pal_proc_get_features(&r9,&r10,&r11);
		break;
	    case PAL_BUS_GET_FEATURES:
		status = ia64_pal_bus_get_features(
				(pal_bus_features_u_t *) &r9,
				(pal_bus_features_u_t *) &r10,
				(pal_bus_features_u_t *) &r11);
		break;
	    case PAL_FREQ_RATIOS:
		status = ia64_pal_freq_ratios(
				(struct pal_freq_ratio *) &r9,
				(struct pal_freq_ratio *) &r10,
				(struct pal_freq_ratio *) &r11);
		break;
	    case PAL_PTCE_INFO:
		{
			// return hard-coded xen-specific values because ptc.e
			// is emulated on xen to always flush everything
			// these values result in only one ptc.e instruction
			status = 0; r9 = 0; r10 = (1L << 32) | 1L; r11 = 0;
		}
		break;
	    case PAL_VERSION:
		status = ia64_pal_version(
				(pal_version_u_t *) &r9,
				(pal_version_u_t *) &r10);
		break;
	    case PAL_VM_PAGE_SIZE:
		status = ia64_pal_vm_page_size(&r9,&r10);
		break;
	    case PAL_DEBUG_INFO:
		status = ia64_pal_debug_info(&r9,&r10);
		break;
	    case PAL_CACHE_SUMMARY:
		status = ia64_pal_cache_summary(&r9,&r10);
		break;
	    case PAL_VM_SUMMARY:
	        {
			/* Use xen-specific values.
			   hash_tag_id is somewhat random! */
			static const pal_vm_info_1_u_t v1 =
				{.pal_vm_info_1_s =
				 { .vw = 1,
				   .phys_add_size = 44,
				   .key_size = 16,
				   .max_pkr = 15,
				   .hash_tag_id = 0x30,
				   .max_dtr_entry = NDTRS - 1,
				   .max_itr_entry = NITRS - 1,
#ifdef VHPT_GLOBAL
				   .max_unique_tcs = 3,
				   .num_tc_levels = 2
#else
				   .max_unique_tcs = 2,
				   .num_tc_levels = 1
#endif
				 }};
			pal_vm_info_2_u_t v2;
			v2.pvi2_val = 0;
			v2.pal_vm_info_2_s.rid_size =
				current->domain->arch.rid_bits;
			v2.pal_vm_info_2_s.impl_va_msb =
				VMX_DOMAIN(current) ? GUEST_IMPL_VA_MSB : 50;
			r9 = v1.pvi1_val;
			r10 = v2.pvi2_val;
			status = PAL_STATUS_SUCCESS;
		}
		break;
	    case PAL_VM_INFO:
#ifdef VHPT_GLOBAL
		if (in1 == 0 && in2 == 2) {
			/* Level 1: VHPT  */
			const pal_tc_info_u_t v =
				{ .pal_tc_info_s = {.num_sets = 128,
						    .associativity = 1,
						    .num_entries = 128,
						    .pf = 1,
						    .unified = 1,
						    .reduce_tr = 0,
						    .reserved = 0}};
			r9 = v.pti_val;
			/* Only support PAGE_SIZE tc.  */
			r10 = PAGE_SIZE;
			status = PAL_STATUS_SUCCESS;
		}
#endif
	        else if (
#ifdef VHPT_GLOBAL 
	                in1 == 1 /* Level 2. */
#else
			in1 == 0 /* Level 1. */
#endif
			 && (in2 == 1 || in2 == 2))
		{
			/* itlb/dtlb, 1 entry.  */
			const pal_tc_info_u_t v =
				{ .pal_tc_info_s = {.num_sets = 1,
						    .associativity = 1,
						    .num_entries = 1,
						    .pf = 1,
						    .unified = 0,
						    .reduce_tr = 0,
						    .reserved = 0}};
			r9 = v.pti_val;
			/* Only support PAGE_SIZE tc.  */
			r10 = PAGE_SIZE;
			status = PAL_STATUS_SUCCESS;
		}
	        else
			status = PAL_STATUS_EINVAL;
		break;
	    case PAL_RSE_INFO:
		status = ia64_pal_rse_info(
				&r9,
				(pal_hints_u_t *) &r10);
		break;
	    case PAL_REGISTER_INFO:
		status = ia64_pal_register_info(in1, &r9, &r10);
		break;
	    case PAL_CACHE_FLUSH:
		/* Always call Host Pal in int=0 */
		in2 &= ~PAL_CACHE_FLUSH_CHK_INTRS;

		/*
		 * Call Host PAL cache flush
		 * Clear psr.ic when call PAL_CACHE_FLUSH
		 */
		r10 = in3;
		status = ia64_pal_cache_flush(in1, in2, &r10, &r9);

		if (status != 0)
			panic_domain(NULL, "PAL_CACHE_FLUSH ERROR, "
			             "status %lx", status);

		break;
	    case PAL_PERF_MON_INFO:
		{
			unsigned long pm_buffer[16];
			status = ia64_pal_perf_mon_info(
					pm_buffer,
					(pal_perf_mon_info_u_t *) &r9);
			if (status != 0) {
				while(1)
				printk("PAL_PERF_MON_INFO fails ret=%ld\n", status);
				break;
			}
			if (copy_to_user((void __user *)in1,pm_buffer,128)) {
				while(1)
				printk("xen_pal_emulator: PAL_PERF_MON_INFO "
					"can't copy to user!!!!\n");
				status = PAL_STATUS_UNIMPLEMENTED;
				break;
			}
		}
		break;
	    case PAL_CACHE_INFO:
		{
			pal_cache_config_info_t ci;
			status = ia64_pal_cache_config_info(in1,in2,&ci);
			if (status != 0) break;
			r9 = ci.pcci_info_1.pcci1_data;
			r10 = ci.pcci_info_2.pcci2_data;
		}
		break;
	    case PAL_VM_TR_READ:	/* FIXME: vcpu_get_tr?? */
		printk("PAL_VM_TR_READ NOT IMPLEMENTED, IGNORED!\n");
		break;
	    case PAL_HALT_INFO:
	        {
		    /* 1000 cycles to enter/leave low power state,
		       consumes 10 mW, implemented and cache/TLB coherent.  */
		    unsigned long res = 1000UL | (1000UL << 16) | (10UL << 32)
			    | (1UL << 61) | (1UL << 60);
		    if (copy_to_user ((void *)in1, &res, sizeof (res)))
			    status = PAL_STATUS_EINVAL;    
		    else
			    status = PAL_STATUS_SUCCESS;
	        }
		break;
	    case PAL_HALT:
<<<<<<< HEAD
		    if (current->domain == dom0) {
			    printk ("Domain0 halts the machine\n");
			    console_start_sync();
			    (*efi.reset_system)(EFI_RESET_SHUTDOWN,0,0,NULL);
		    }
		    else
			    domain_shutdown (current->domain,
					     SHUTDOWN_poweroff);
		    break;
=======
		if (current->domain == dom0) {
			printf ("Domain0 halts the machine\n");
			console_start_sync();
			(*efi.reset_system)(EFI_RESET_SHUTDOWN,0,0,NULL);
		}
		else
			domain_shutdown(current->domain, SHUTDOWN_poweroff);
		break;
	    case PAL_HALT_LIGHT:
		if (VMX_DOMAIN(current)) {
			/* Called by VTI.  */
			if (!is_unmasked_irq(current))
				do_sched_op_compat(SCHEDOP_block, 0);
			status = PAL_STATUS_SUCCESS;
		}
		break;
	    case PAL_PLATFORM_ADDR:
		if (VMX_DOMAIN(current))
			status = PAL_STATUS_SUCCESS;
		break;
>>>>>>> 72b53bbf
	    default:
		printk("xen_pal_emulator: UNIMPLEMENTED PAL CALL %lu!!!!\n",
				index);
		break;
	}
	return ((struct ia64_pal_retval) {status, r9, r10, r11});
}

// given a current domain (virtual or metaphysical) address, return the virtual address
static unsigned long
efi_translate_domain_addr(unsigned long domain_addr, IA64FAULT *fault,
			  struct page_info** page)
{
	struct vcpu *v = current;
	unsigned long mpaddr = domain_addr;
	unsigned long virt;
	*fault = IA64_NO_FAULT;

again:
 	if (v->domain->arch.sal_data->efi_virt_mode) {
		*fault = vcpu_tpa(v, domain_addr, &mpaddr);
		if (*fault != IA64_NO_FAULT) return 0;
	}

	virt = (unsigned long)domain_mpa_to_imva(v->domain, mpaddr);
	*page = virt_to_page(virt);
	if (get_page(*page, current->domain) == 0) {
		if (page_get_owner(*page) != current->domain) {
			// which code is appropriate?
			*fault = IA64_FAULT;
			return 0;
		}
		goto again;
	}

	return virt;
}

static efi_status_t
efi_emulate_get_time(
	unsigned long tv_addr, unsigned long tc_addr,
	IA64FAULT *fault)
{
	unsigned long tv, tc = 0;
	struct page_info *tv_page = NULL;
	struct page_info *tc_page = NULL;
	efi_status_t status = 0;

	//printk("efi_get_time(%016lx,%016lx) called\n", tv_addr, tc_addr);
	tv = efi_translate_domain_addr(tv_addr, fault, &tv_page);
	if (*fault != IA64_NO_FAULT)
		goto errout;
	if (tc_addr) {
		tc = efi_translate_domain_addr(tc_addr, fault, &tc_page);
		if (*fault != IA64_NO_FAULT)
			goto errout;
	}

	//printk("efi_get_time(%016lx,%016lx) translated to xen virtual address\n", tv, tc);
	status = (*efi.get_time)((efi_time_t *) tv, (efi_time_cap_t *) tc);
	//printk("efi_get_time returns %lx\n", status);

errout:
	if (tc_page != NULL)
		put_page(tc_page);
	if (tv_page != NULL)
		put_page(tv_page);

	return status;
}

static efi_status_t
efi_emulate_set_time(
	unsigned long tv_addr, IA64FAULT *fault)
{
	unsigned long tv;
	struct page_info *tv_page = NULL;
	efi_status_t status = 0;

	if (current->domain != dom0)
		return EFI_UNSUPPORTED;

	tv = efi_translate_domain_addr(tv_addr, fault, &tv_page);
	if (*fault != IA64_NO_FAULT)
		goto errout;

	status = (*efi.set_time)((efi_time_t *)tv);

errout:
	if (tv_page != NULL)
		put_page(tv_page);

	return status;
}

static efi_status_t
efi_emulate_get_wakeup_time(
	unsigned long e_addr, unsigned long p_addr,
	unsigned long tv_addr, IA64FAULT *fault)
{
	unsigned long enabled, pending, tv;
	struct page_info *e_page = NULL, *p_page = NULL,
	                 *tv_page = NULL;
	efi_status_t status = 0;

	if (current->domain != dom0)
		return EFI_UNSUPPORTED;

	if (!e_addr || !p_addr || !tv_addr)
		return EFI_INVALID_PARAMETER;

	enabled = efi_translate_domain_addr(e_addr, fault, &e_page);
	if (*fault != IA64_NO_FAULT)
		goto errout;
	pending = efi_translate_domain_addr(p_addr, fault, &p_page);
	if (*fault != IA64_NO_FAULT)
		goto errout;
	tv = efi_translate_domain_addr(tv_addr, fault, &tv_page);
	if (*fault != IA64_NO_FAULT)
		goto errout;

	status = (*efi.get_wakeup_time)((efi_bool_t *)enabled,
	                                (efi_bool_t *)pending,
	                                (efi_time_t *)tv);

errout:
	if (e_page != NULL)
		put_page(e_page);
	if (p_page != NULL)
		put_page(p_page);
	if (tv_page != NULL)
		put_page(tv_page);

	return status;
}

static efi_status_t
efi_emulate_set_wakeup_time(
	unsigned long enabled, unsigned long tv_addr,
	IA64FAULT *fault)
{
	unsigned long tv = 0;
	struct page_info *tv_page = NULL;
	efi_status_t status = 0;

	if (current->domain != dom0)
		return EFI_UNSUPPORTED;

	if (tv_addr) {
		tv = efi_translate_domain_addr(tv_addr, fault, &tv_page);
		if (*fault != IA64_NO_FAULT)
			goto errout;
	}

	status = (*efi.set_wakeup_time)((efi_bool_t)enabled,
	                                (efi_time_t *)tv);

errout:
	if (tv_page != NULL)
		put_page(tv_page);

	return status;
}

static efi_status_t
efi_emulate_get_variable(
	unsigned long name_addr, unsigned long vendor_addr,
	unsigned long attr_addr, unsigned long data_size_addr,
	unsigned long data_addr, IA64FAULT *fault)
{
	unsigned long name, vendor, attr = 0, data_size, data;
	struct page_info *name_page = NULL, *vendor_page = NULL,
	                 *attr_page = NULL, *data_size_page = NULL,
	                 *data_page = NULL;
	efi_status_t status = 0;

	if (current->domain != dom0)
		return EFI_UNSUPPORTED;

	name = efi_translate_domain_addr(name_addr, fault, &name_page);
	if (*fault != IA64_NO_FAULT)
		goto errout;
	vendor = efi_translate_domain_addr(vendor_addr, fault, &vendor_page);
	if (*fault != IA64_NO_FAULT)
		goto errout;
	data_size = efi_translate_domain_addr(data_size_addr, fault,
	                                      &data_size_page);
	if (*fault != IA64_NO_FAULT)
		goto errout;
	data = efi_translate_domain_addr(data_addr, fault, &data_page);
	if (*fault != IA64_NO_FAULT)
		goto errout;
	if (attr_addr) {
		attr = efi_translate_domain_addr(attr_addr, fault, &attr_page);
		if (*fault != IA64_NO_FAULT)
			goto errout;
	}

	status = (*efi.get_variable)((efi_char16_t *)name,
	                             (efi_guid_t *)vendor,
	                             (u32 *)attr,
	                             (unsigned long *)data_size,
	                             (void *)data);

errout:
	if (name_page != NULL)
		put_page(name_page);
	if (vendor_page != NULL)
		put_page(vendor_page);
	if (attr_page != NULL)
		put_page(attr_page);
	if (data_size_page != NULL)
		put_page(data_size_page);
	if (data_page != NULL)
		put_page(data_page);

	return status;
}

static efi_status_t
efi_emulate_get_next_variable(
	unsigned long name_size_addr, unsigned long name_addr,
	unsigned long vendor_addr, IA64FAULT *fault)
{
	unsigned long name_size, name, vendor;
	struct page_info *name_size_page = NULL, *name_page = NULL,
	                 *vendor_page = NULL;
	efi_status_t status = 0;

	if (current->domain != dom0)
		return EFI_UNSUPPORTED;

	name_size = efi_translate_domain_addr(name_size_addr, fault,
	                                      &name_size_page);
	if (*fault != IA64_NO_FAULT)
		goto errout;
	name = efi_translate_domain_addr(name_addr, fault, &name_page);
	if (*fault != IA64_NO_FAULT)
		goto errout;
	vendor = efi_translate_domain_addr(vendor_addr, fault, &vendor_page);
	if (*fault != IA64_NO_FAULT)
		goto errout;

	status = (*efi.get_next_variable)((unsigned long *)name_size,
	                                  (efi_char16_t *)name,
	                                  (efi_guid_t *)vendor);

errout:
	if (name_size_page != NULL)
		put_page(name_size_page);
	if (name_page != NULL)
		put_page(name_page);
	if (vendor_page != NULL)
		put_page(vendor_page);

	return status;
}

static efi_status_t
efi_emulate_set_variable(
	unsigned long name_addr, unsigned long vendor_addr, 
	unsigned long attr, unsigned long data_size, 
	unsigned long data_addr, IA64FAULT *fault)
{
	unsigned long name, vendor, data;
	struct page_info *name_page = NULL, *vendor_page = NULL,
	                 *data_page = NULL;
	efi_status_t status = 0;

	if (current->domain != dom0)
		return EFI_UNSUPPORTED;

	name = efi_translate_domain_addr(name_addr, fault, &name_page);
	if (*fault != IA64_NO_FAULT)
		goto errout;
	vendor = efi_translate_domain_addr(vendor_addr, fault, &vendor_page);
	if (*fault != IA64_NO_FAULT)
		goto errout;
	data = efi_translate_domain_addr(data_addr, fault, &data_page);
	if (*fault != IA64_NO_FAULT)
		goto errout;

	status = (*efi.set_variable)((efi_char16_t *)name,
	                             (efi_guid_t *)vendor,
	                             attr,
	                             data_size,
	                             (void *)data);

errout:
	if (name_page != NULL)
		put_page(name_page);
	if (vendor_page != NULL)
		put_page(vendor_page);
	if (data_page != NULL)
		put_page(data_page);

	return status;
}

static efi_status_t
efi_emulate_set_virtual_address_map(
	unsigned long memory_map_size, unsigned long descriptor_size,
	u32 descriptor_version, efi_memory_desc_t *virtual_map)
{
	void *efi_map_start, *efi_map_end, *p;
	efi_memory_desc_t entry, *md = &entry;
	u64 efi_desc_size;

	unsigned long *vfn;
	struct domain *d = current->domain;
	efi_runtime_services_t *efi_runtime = d->arch.efi_runtime;
	fpswa_interface_t *fpswa_inf = d->arch.fpswa_inf;

	if (descriptor_version != EFI_MEMDESC_VERSION) {
		printk ("efi_emulate_set_virtual_address_map: memory "
		        "descriptor version unmatched (%d vs %d)\n",
		        (int)descriptor_version, EFI_MEMDESC_VERSION);
		return EFI_INVALID_PARAMETER;
	}

	if (descriptor_size != sizeof(efi_memory_desc_t)) {
		printk ("efi_emulate_set_virtual_address_map: memory descriptor size unmatched\n");
		return EFI_INVALID_PARAMETER;
	}

	if (d->arch.sal_data->efi_virt_mode)
		return EFI_UNSUPPORTED;

	efi_map_start = virtual_map;
	efi_map_end   = efi_map_start + memory_map_size;
	efi_desc_size = sizeof(efi_memory_desc_t);

	for (p = efi_map_start; p < efi_map_end; p += efi_desc_size) {
		if (copy_from_user(&entry, p, sizeof(efi_memory_desc_t))) {
			printk ("efi_emulate_set_virtual_address_map: copy_from_user() fault. addr=0x%p\n", p);
			return EFI_UNSUPPORTED;
		}

		/* skip over non-PAL_CODE memory descriptors; EFI_RUNTIME is included in PAL_CODE. */
                if (md->type != EFI_PAL_CODE)
                        continue;

#define EFI_HYPERCALL_PATCH_TO_VIRT(tgt,call) \
	do { \
		vfn = (unsigned long *) domain_mpa_to_imva(d, tgt); \
		*vfn++ = FW_HYPERCALL_##call##_INDEX * 16UL + md->virt_addr; \
		*vfn++ = 0; \
	} while (0)

		EFI_HYPERCALL_PATCH_TO_VIRT(efi_runtime->get_time,EFI_GET_TIME);
		EFI_HYPERCALL_PATCH_TO_VIRT(efi_runtime->set_time,EFI_SET_TIME);
		EFI_HYPERCALL_PATCH_TO_VIRT(efi_runtime->get_wakeup_time,EFI_GET_WAKEUP_TIME);
		EFI_HYPERCALL_PATCH_TO_VIRT(efi_runtime->set_wakeup_time,EFI_SET_WAKEUP_TIME);
		EFI_HYPERCALL_PATCH_TO_VIRT(efi_runtime->set_virtual_address_map,EFI_SET_VIRTUAL_ADDRESS_MAP);
		EFI_HYPERCALL_PATCH_TO_VIRT(efi_runtime->get_variable,EFI_GET_VARIABLE);
		EFI_HYPERCALL_PATCH_TO_VIRT(efi_runtime->get_next_variable,EFI_GET_NEXT_VARIABLE);
		EFI_HYPERCALL_PATCH_TO_VIRT(efi_runtime->set_variable,EFI_SET_VARIABLE);
		EFI_HYPERCALL_PATCH_TO_VIRT(efi_runtime->get_next_high_mono_count,EFI_GET_NEXT_HIGH_MONO_COUNT);
		EFI_HYPERCALL_PATCH_TO_VIRT(efi_runtime->reset_system,EFI_RESET_SYSTEM);

		vfn = (unsigned long *) domain_mpa_to_imva(d, (unsigned long) fpswa_inf->fpswa);
		*vfn++ = FW_HYPERCALL_FPSWA_PATCH_INDEX * 16UL + md->virt_addr;
		*vfn   = 0;
		fpswa_inf->fpswa = (void *) (FW_HYPERCALL_FPSWA_ENTRY_INDEX * 16UL + md->virt_addr);
		break;
	}

	/* The virtual address map has been applied. */
	d->arch.sal_data->efi_virt_mode = 1;

	return EFI_SUCCESS;
}

efi_status_t
efi_emulator (struct pt_regs *regs, IA64FAULT *fault)
{
	struct vcpu *v = current;
	efi_status_t status;

	*fault = IA64_NO_FAULT;

	switch (regs->r2) {
	    case FW_HYPERCALL_EFI_RESET_SYSTEM:
	        {
		    u8 reason;
		    unsigned long val = vcpu_get_gr(v,32);
		    switch (val)
		    {
		    case EFI_RESET_SHUTDOWN:
			    reason = SHUTDOWN_poweroff;
			    break;
		    case EFI_RESET_COLD:
		    case EFI_RESET_WARM:
		    default:
			    reason = SHUTDOWN_reboot;
			    break;
		    }
		    domain_shutdown (current->domain, reason);
		}
		status = EFI_UNSUPPORTED;
		break;
	    case FW_HYPERCALL_EFI_GET_TIME:
		status = efi_emulate_get_time (
				vcpu_get_gr(v,32),
				vcpu_get_gr(v,33),
				fault);
		break;
	    case FW_HYPERCALL_EFI_SET_TIME:
		status = efi_emulate_set_time (
				vcpu_get_gr(v,32),
				fault);
		break;
	    case FW_HYPERCALL_EFI_GET_WAKEUP_TIME:
		status = efi_emulate_get_wakeup_time (
				vcpu_get_gr(v,32),
				vcpu_get_gr(v,33),
				vcpu_get_gr(v,34),
				fault);
		break;
	    case FW_HYPERCALL_EFI_SET_WAKEUP_TIME:
		status = efi_emulate_set_wakeup_time (
				vcpu_get_gr(v,32),
				vcpu_get_gr(v,33),
				fault);
		break;
	    case FW_HYPERCALL_EFI_GET_VARIABLE:
		status = efi_emulate_get_variable (
				vcpu_get_gr(v,32),
				vcpu_get_gr(v,33),
				vcpu_get_gr(v,34),
				vcpu_get_gr(v,35),
				vcpu_get_gr(v,36),
				fault);
		break;
	    case FW_HYPERCALL_EFI_GET_NEXT_VARIABLE:
		status = efi_emulate_get_next_variable (
				vcpu_get_gr(v,32),
				vcpu_get_gr(v,33),
				vcpu_get_gr(v,34),
				fault);
		break;
	    case FW_HYPERCALL_EFI_SET_VARIABLE:
		status = efi_emulate_set_variable (
				vcpu_get_gr(v,32),
				vcpu_get_gr(v,33),
				vcpu_get_gr(v,34),
				vcpu_get_gr(v,35),
				vcpu_get_gr(v,36),
				fault);
		break;
	    case FW_HYPERCALL_EFI_SET_VIRTUAL_ADDRESS_MAP:
		status = efi_emulate_set_virtual_address_map (
				vcpu_get_gr(v,32),
				vcpu_get_gr(v,33),
 				(u32) vcpu_get_gr(v,34),
				(efi_memory_desc_t *) vcpu_get_gr(v,35));
		break;
	    case FW_HYPERCALL_EFI_GET_NEXT_HIGH_MONO_COUNT:
		// FIXME: need fixes in efi.h from 2.6.9
		status = EFI_UNSUPPORTED;
		break;
	    default:
		printk("unknown ia64 fw hypercall %lx\n", regs->r2);
		status = EFI_UNSUPPORTED;
	}

	return status;
}

void
do_ssc(unsigned long ssc, struct pt_regs *regs)
{
	unsigned long arg0, arg1, arg2, arg3, retval;
	char buf[2];
/**/	static int last_fd, last_count;	// FIXME FIXME FIXME
/**/					// BROKEN FOR MULTIPLE DOMAINS & SMP
/**/	struct ssc_disk_stat { int fd; unsigned count;} *stat, last_stat;

	arg0 = vcpu_get_gr(current,32);
	switch(ssc) {
	    case SSC_PUTCHAR:
		buf[0] = arg0;
		buf[1] = '\0';
		printk(buf);
		break;
	    case SSC_GETCHAR:
		retval = ia64_ssc(0,0,0,0,ssc);
		vcpu_set_gr(current,8,retval,0);
		break;
	    case SSC_WAIT_COMPLETION:
		if (arg0) {	// metaphysical address

			arg0 = translate_domain_mpaddr(arg0, NULL);
/**/			stat = (struct ssc_disk_stat *)__va(arg0);
///**/			if (stat->fd == last_fd) stat->count = last_count;
/**/			stat->count = last_count;
//if (last_count >= PAGE_SIZE) printk("ssc_wait: stat->fd=%d,last_fd=%d,last_count=%d\n",stat->fd,last_fd,last_count);
///**/			retval = ia64_ssc(arg0,0,0,0,ssc);
/**/			retval = 0;
		}
		else retval = -1L;
		vcpu_set_gr(current,8,retval,0);
		break;
	    case SSC_OPEN:
		arg1 = vcpu_get_gr(current,33);	// access rights
if (!running_on_sim) { printk("SSC_OPEN, not implemented on hardware.  (ignoring...)\n"); arg0 = 0; }
		if (arg0) {	// metaphysical address
			arg0 = translate_domain_mpaddr(arg0, NULL);
			retval = ia64_ssc(arg0,arg1,0,0,ssc);
		}
		else retval = -1L;
		vcpu_set_gr(current,8,retval,0);
		break;
	    case SSC_WRITE:
	    case SSC_READ:
//if (ssc == SSC_WRITE) printk("DOING AN SSC_WRITE\n");
		arg1 = vcpu_get_gr(current,33);
		arg2 = vcpu_get_gr(current,34);
		arg3 = vcpu_get_gr(current,35);
		if (arg2) {	// metaphysical address of descriptor
			struct ssc_disk_req *req;
			unsigned long mpaddr;
			long len;

			arg2 = translate_domain_mpaddr(arg2, NULL);
			req = (struct ssc_disk_req *) __va(arg2);
			req->len &= 0xffffffffL;	// avoid strange bug
			len = req->len;
/**/			last_fd = arg1;
/**/			last_count = len;
			mpaddr = req->addr;
//if (last_count >= PAGE_SIZE) printk("do_ssc: read fd=%d, addr=%p, len=%lx ",last_fd,mpaddr,len);
			retval = 0;
			if ((mpaddr & PAGE_MASK) != ((mpaddr+len-1) & PAGE_MASK)) {
				// do partial page first
				req->addr = translate_domain_mpaddr(mpaddr, NULL);
				req->len = PAGE_SIZE - (req->addr & ~PAGE_MASK);
				len -= req->len; mpaddr += req->len;
				retval = ia64_ssc(arg0,arg1,arg2,arg3,ssc);
				arg3 += req->len; // file offset
/**/				last_stat.fd = last_fd;
/**/				(void)ia64_ssc(__pa(&last_stat),0,0,0,SSC_WAIT_COMPLETION);
//if (last_count >= PAGE_SIZE) printk("ssc(%p,%lx)[part]=%x ",req->addr,req->len,retval);
			}
			if (retval >= 0) while (len > 0) {
				req->addr = translate_domain_mpaddr(mpaddr, NULL);
				req->len = (len > PAGE_SIZE) ? PAGE_SIZE : len;
				len -= PAGE_SIZE; mpaddr += PAGE_SIZE;
				retval = ia64_ssc(arg0,arg1,arg2,arg3,ssc);
				arg3 += req->len; // file offset
// TEMP REMOVED AGAIN				arg3 += req->len; // file offset
/**/				last_stat.fd = last_fd;
/**/				(void)ia64_ssc(__pa(&last_stat),0,0,0,SSC_WAIT_COMPLETION);
//if (last_count >= PAGE_SIZE) printk("ssc(%p,%lx)=%x ",req->addr,req->len,retval);
			}
			// set it back to the original value
			req->len = last_count;
		}
		else retval = -1L;
		vcpu_set_gr(current,8,retval,0);
//if (last_count >= PAGE_SIZE) printk("retval=%x\n",retval);
		break;
	    case SSC_CONNECT_INTERRUPT:
		arg1 = vcpu_get_gr(current,33);
		arg2 = vcpu_get_gr(current,34);
		arg3 = vcpu_get_gr(current,35);
		if (!running_on_sim) { printk("SSC_CONNECT_INTERRUPT, not implemented on hardware.  (ignoring...)\n"); break; }
		(void)ia64_ssc(arg0,arg1,arg2,arg3,ssc);
		break;
	    case SSC_NETDEV_PROBE:
		vcpu_set_gr(current,8,-1L,0);
		break;
	    default:
		printk("ia64_handle_break: bad ssc code %lx, iip=0x%lx, b0=0x%lx... spinning\n",
			ssc, regs->cr_iip, regs->b0);
		while(1);
		break;
	}
	vcpu_increment_iip(current);
}<|MERGE_RESOLUTION|>--- conflicted
+++ resolved
@@ -361,19 +361,8 @@
 	        }
 		break;
 	    case PAL_HALT:
-<<<<<<< HEAD
-		    if (current->domain == dom0) {
-			    printk ("Domain0 halts the machine\n");
-			    console_start_sync();
-			    (*efi.reset_system)(EFI_RESET_SHUTDOWN,0,0,NULL);
-		    }
-		    else
-			    domain_shutdown (current->domain,
-					     SHUTDOWN_poweroff);
-		    break;
-=======
 		if (current->domain == dom0) {
-			printf ("Domain0 halts the machine\n");
+			printk ("Domain0 halts the machine\n");
 			console_start_sync();
 			(*efi.reset_system)(EFI_RESET_SHUTDOWN,0,0,NULL);
 		}
@@ -392,7 +381,6 @@
 		if (VMX_DOMAIN(current))
 			status = PAL_STATUS_SUCCESS;
 		break;
->>>>>>> 72b53bbf
 	    default:
 		printk("xen_pal_emulator: UNIMPLEMENTED PAL CALL %lu!!!!\n",
 				index);
