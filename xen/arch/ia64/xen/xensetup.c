/******************************************************************************
 * xensetup.c
 * Copyright (c) 2004-2005  Hewlett-Packard Co
 *         Dan Magenheimer <dan.magenheimer@hp.com>
 */

#include <xen/config.h>
#include <xen/lib.h>
#include <xen/errno.h>
//#include <xen/spinlock.h>
#include <xen/multiboot.h>
#include <xen/sched.h>
#include <xen/mm.h>
#include <public/version.h>
#include <xen/gdbstub.h>
#include <xen/version.h>
#include <xen/console.h>
#include <xen/domain.h>
#include <xen/serial.h>
#include <xen/trace.h>
#include <xen/keyhandler.h>
#include <asm/meminit.h>
#include <asm/page.h>
#include <asm/setup.h>
#include <xen/string.h>
#include <asm/vmx.h>
#include <linux/efi.h>
#include <asm/iosapic.h>

unsigned long xenheap_phys_end, total_pages;

char saved_command_line[COMMAND_LINE_SIZE];
char dom0_command_line[COMMAND_LINE_SIZE];

cpumask_t cpu_present_map;

extern unsigned long domain0_ready;

int find_max_pfn (unsigned long, unsigned long, void *);

/* FIXME: which header these declarations should be there ? */
extern long is_platform_hp_ski(void);
extern void early_setup_arch(char **);
extern void late_setup_arch(char **);
extern void hpsim_serial_init(void);
extern void alloc_dom0(void);
extern void setup_per_cpu_areas(void);
extern void mem_init(void);
extern void init_IRQ(void);
extern void trap_init(void);
extern void xen_patch_kernel(void);

/* opt_nosmp: If true, secondary processors are ignored. */
static int opt_nosmp = 0;
boolean_param("nosmp", opt_nosmp);

/* maxcpus: maximum number of CPUs to activate. */
static unsigned int max_cpus = NR_CPUS;
integer_param("maxcpus", max_cpus); 

/* xencons: if true enable xenconsole input (and irq).
   Note: you have to disable 8250 serials in domains (to avoid use of the
   same resource).  */
static int opt_xencons = 1;
integer_param("xencons", opt_xencons);

/* Toggle to allow non-legacy xencons UARTs to run in polling mode */
static int opt_xencons_poll = 0;
boolean_param("xencons_poll", opt_xencons_poll);

/*
 * opt_xenheap_megabytes: Size of Xen heap in megabytes, including:
 *	xen image
 *	bootmap bits
 *	xen heap
 * Note: To allow xenheap size configurable, the prerequisite is
 * to configure elilo allowing relocation defaultly. Then since
 * elilo chooses 256M as alignment when relocating, alignment issue
 * on IPF can be addressed.
 */
unsigned int opt_xenheap_megabytes = XENHEAP_DEFAULT_MB;
unsigned long xenheap_size = XENHEAP_DEFAULT_SIZE;
extern long running_on_sim;
unsigned long xen_pstart;
void *xen_heap_start __read_mostly;

static int
xen_count_pages(u64 start, u64 end, void *arg)
{
    unsigned long *count = arg;

    /* FIXME: do we need consider difference between DMA-usable memory and
     * normal memory? Seems that HV has no requirement to operate DMA which
     * is owned by Dom0? */
    *count += (end - start) >> PAGE_SHIFT;
    return 0;
}

static void __init do_initcalls(void)
{
    initcall_t *call;
    for ( call = &__initcall_start; call < &__initcall_end; call++ )
        (*call)();
}

/*
 * IPF loader only supports one commaind line currently, for
 * both xen and guest kernel. This function provides pre-parse
 * to mixed command line, to split it into two parts.
 *
 * User should split the parameters by "--", with strings after
 * spliter for guest kernel. Missing "--" means whole line belongs
 * to guest. Example:
 *	"com2=57600,8n1 console=com2 -- console=ttyS1 console=tty
 * root=/dev/sda3 ro"
 */
static char null[4] = { 0 };

void early_cmdline_parse(char **cmdline_p)
{
    char *guest_cmd;
    static const char * const split = "--";

    if (*cmdline_p == NULL) {
	*cmdline_p = &null[0];
	saved_command_line[0] = '\0';
	dom0_command_line[0] = '\0';
	return;
    }

    guest_cmd = strstr(*cmdline_p, split);
    /* If no spliter, whole line is for guest */
    if (guest_cmd == NULL) {
	guest_cmd = *cmdline_p;
	*cmdline_p = &null[0];
    } else {
	*guest_cmd = '\0';	/* Split boot parameters for xen and guest */
	guest_cmd += strlen(split);
	while (*guest_cmd == ' ') guest_cmd++;
    }

    strlcpy(saved_command_line, *cmdline_p, COMMAND_LINE_SIZE);
    strlcpy(dom0_command_line, guest_cmd, COMMAND_LINE_SIZE);
    return;
}

struct ns16550_defaults ns16550_com1 = {
    .baud      = BAUD_AUTO,
    .data_bits = 8,
    .parity    = 'n',
    .stop_bits = 1
};

unsigned int ns16550_com1_gsi;
unsigned int ns16550_com1_polarity;
unsigned int ns16550_com1_trigger;

struct ns16550_defaults ns16550_com2 = {
    .baud      = BAUD_AUTO,
    .data_bits = 8,
    .parity    = 'n',
    .stop_bits = 1
};

/* efi_print: print efi table at boot */
static int opt_efi_print = 0;
boolean_param("efi_print", opt_efi_print);

/* print EFI memory map: */
static void
efi_print(void)
{
    void *efi_map_start, *efi_map_end;
    u64 efi_desc_size;

    efi_memory_desc_t *md;
    void *p;
    int i;

    if (!opt_efi_print)
        return;

    efi_map_start = __va(ia64_boot_param->efi_memmap);
    efi_map_end   = efi_map_start + ia64_boot_param->efi_memmap_size;
    efi_desc_size = ia64_boot_param->efi_memdesc_size;

    for (i = 0, p = efi_map_start; p < efi_map_end; ++i, p += efi_desc_size) {
        md = p;
        printk("mem%02u: type=%2u, attr=0x%016lx, range=[0x%016lx-0x%016lx) "
               "(%luMB)\n", i, md->type, md->attribute, md->phys_addr,
               md->phys_addr + (md->num_pages << EFI_PAGE_SHIFT),
               md->num_pages >> (20 - EFI_PAGE_SHIFT));
    }
}

/*
 * These functions are utility functions for getting and
 * testing memory descriptors for allocating the xenheap area.
 */
static efi_memory_desc_t *
efi_get_md (unsigned long phys_addr)
{
    void *efi_map_start, *efi_map_end, *p;
    efi_memory_desc_t *md;
    u64 efi_desc_size;

    efi_map_start = __va(ia64_boot_param->efi_memmap);
    efi_map_end   = efi_map_start + ia64_boot_param->efi_memmap_size;
    efi_desc_size = ia64_boot_param->efi_memdesc_size;

    for (p = efi_map_start; p < efi_map_end; p += efi_desc_size) {
        md = p;
        if (phys_addr - md->phys_addr < (md->num_pages << EFI_PAGE_SHIFT))
            return md;
    }
    return 0;
}

static int
is_xenheap_usable_memory(efi_memory_desc_t *md)
{
    if (!(md->attribute & EFI_MEMORY_WB))
        return 0;

    switch (md->type) {
        case EFI_LOADER_CODE:
        case EFI_LOADER_DATA:
        case EFI_BOOT_SERVICES_CODE:
        case EFI_BOOT_SERVICES_DATA:
        case EFI_CONVENTIONAL_MEMORY:
            return 1;
    }
    return 0;
}

static inline int
md_overlaps(efi_memory_desc_t *md, unsigned long phys_addr)
{
    return (phys_addr - md->phys_addr < (md->num_pages << EFI_PAGE_SHIFT));
}

#define MD_SIZE(md) (md->num_pages << EFI_PAGE_SHIFT)

void start_kernel(void)
{
    char *cmdline;
    unsigned long nr_pages;
    unsigned long dom0_memory_start, dom0_memory_size;
    unsigned long dom0_initrd_start, dom0_initrd_size;
    unsigned long md_end, relo_start, relo_end, relo_size = 0;
    struct domain *idle_domain;
    efi_memory_desc_t *kern_md, *last_md, *md;
#ifdef CONFIG_SMP
    int i;
#endif

    /* Be sure the struct shared_info size is <= XSI_SIZE.  */
    BUILD_BUG_ON(sizeof(struct shared_info) > XSI_SIZE);

    running_on_sim = is_platform_hp_ski();
    /* Kernel may be relocated by EFI loader */
    xen_pstart = ia64_tpa(KERNEL_START);

    early_setup_arch(&cmdline);

    /* We initialise the serial devices very early so we can get debugging. */
    if (running_on_sim) hpsim_serial_init();
    else {
	ns16550_init(0, &ns16550_com1);
	/* Also init com2 for Tiger4. */
	ns16550_com2.io_base = 0x2f8;
	ns16550_com2.irq     = 3;
	ns16550_init(1, &ns16550_com2);
    }
    serial_init_preirq();

    init_console();
    set_printk_prefix("(XEN) ");

    if (running_on_sim || ia64_boot_param->domain_start == 0 ||
                          ia64_boot_param->domain_size == 0) {
        /* This is possible only with the old elilo, which does not support
           a vmm.  Fix now, and continue without initrd.  */
        printk ("Your elilo is not Xen-aware.  Bootparams fixed\n");
        ia64_boot_param->domain_start = ia64_boot_param->initrd_start;
        ia64_boot_param->domain_size = ia64_boot_param->initrd_size;
        ia64_boot_param->initrd_start = 0;
        ia64_boot_param->initrd_size = 0;
    }

    printk("Xen command line: %s\n", saved_command_line);
    /* xenheap should be in same TR-covered range with xen image */
    xenheap_phys_end = xen_pstart + xenheap_size;
    printk("xen image pstart: 0x%lx, xenheap pend: 0x%lx\n",
           xen_pstart, xenheap_phys_end);

    xen_patch_kernel();

    kern_md = md = efi_get_md(xen_pstart);
    md_end = __pa(ia64_imva(&_end));
    relo_start = xenheap_phys_end;

    /*
     * Scan through the memory descriptors after the kernel
     * image to make sure we have enough room for the xenheap
     * area, pushing out whatever may already be there.
     */
    while (relo_start + relo_size >= md_end) {
        md = efi_get_md(md_end);

        BUG_ON(!md);
        BUG_ON(!is_xenheap_usable_memory(md));

        md_end = md->phys_addr + MD_SIZE(md);
        /*
         * The dom0 kernel or initrd could overlap, reserve space
         * at the end to relocate them later.
         */
        if (md->type == EFI_LOADER_DATA) {
            /* Test for ranges we're not prepared to move */
            BUG_ON(md_overlaps(md, __pa(ia64_boot_param)) ||
                   md_overlaps(md, ia64_boot_param->efi_memmap) ||
                   md_overlaps(md, ia64_boot_param->command_line));

            relo_size += MD_SIZE(md);
            /* If range overlaps the end, push out the relocation start */
            if (md_end > relo_start)
                relo_start = md_end;
        }
    }
    last_md = md;
    relo_end = relo_start + relo_size;

    md_end = __pa(ia64_imva(&_end));
 
    /*
     * Move any relocated data out into the previously found relocation
     * area.  Any extra memory descriptrs are moved out to the end
     * and set to zero pages.
     */
    for (md = efi_get_md(md_end) ;; md = efi_get_md(md_end)) {
        md_end = md->phys_addr + MD_SIZE(md);

        if (md->type == EFI_LOADER_DATA) {
            unsigned long relo_offset;

            if (md_overlaps(md, ia64_boot_param->domain_start)) {
                relo_offset = ia64_boot_param->domain_start - md->phys_addr;
                printk("Moving Dom0 kernel image: 0x%lx -> 0x%lx (%ld KiB)\n",
                       ia64_boot_param->domain_start, relo_start + relo_offset,
                       ia64_boot_param->domain_size >> 10);
                ia64_boot_param->domain_start = relo_start + relo_offset;
            }
            if (ia64_boot_param->initrd_size &&
                md_overlaps(md, ia64_boot_param->initrd_start)) {
                relo_offset = ia64_boot_param->initrd_start - md->phys_addr;
                printk("Moving Dom0 initrd image: 0x%lx -> 0x%lx (%ld KiB)\n",
                       ia64_boot_param->initrd_start, relo_start + relo_offset,
                       ia64_boot_param->initrd_size >> 10);
                ia64_boot_param->initrd_start = relo_start + relo_offset;
            }
            memcpy(__va(relo_start), __va(md->phys_addr), MD_SIZE(md));
            relo_start += MD_SIZE(md);
        }

        if (md == kern_md)
            continue;
        if (md == last_md)
            break;

        md->phys_addr = relo_end;
        md->num_pages = 0;
    }

    /* Trim the last entry */
    md->phys_addr = relo_end;
    md->num_pages = (md_end - relo_end) >> EFI_PAGE_SHIFT;

    /*
     * Expand the new kernel/xenheap (and maybe dom0/initrd) out to
     * the full size.  This range will already be type EFI_LOADER_DATA,
     * therefore the xenheap area is now protected being allocated for
     * use by find_memmap_space() in efi.c
     */
    kern_md->num_pages = (relo_end - kern_md->phys_addr) >> EFI_PAGE_SHIFT;

    reserve_memory();

    /* first find highest page frame number */
    max_page = 0;
    efi_memmap_walk(find_max_pfn, &max_page);
    printk("find_memory: efi_memmap_walk returns max_page=%lx\n",max_page);
    efi_print();

<<<<<<< HEAD
    heap_start = memguard_init(ia64_imva(&_end));
    printk("Before heap_start: %p\n", heap_start);
    heap_start = __va(init_boot_allocator(__pa(heap_start)));
    printk("After heap_start: %p\n", heap_start);
=======
    xen_heap_start = memguard_init(ia64_imva(&_end));
    printf("Before xen_heap_start: %p\n", xen_heap_start);
    xen_heap_start = __va(init_boot_allocator(__pa(xen_heap_start)));
    printf("After xen_heap_start: %p\n", xen_heap_start);
>>>>>>> 72b53bbf

    efi_memmap_walk(filter_rsvd_memory, init_boot_pages);
    efi_memmap_walk(xen_count_pages, &nr_pages);

    printk("System RAM: %luMB (%lukB)\n",
	nr_pages >> (20 - PAGE_SHIFT),
	nr_pages << (PAGE_SHIFT - 10));
    total_pages = nr_pages;

    init_frametable();

    trap_init();

    alloc_dom0();

    end_boot_allocator();

    init_xenheap_pages(__pa(xen_heap_start), xenheap_phys_end);
    printk("Xen heap: %luMB (%lukB)\n",
	(xenheap_phys_end-__pa(xen_heap_start)) >> 20,
	(xenheap_phys_end-__pa(xen_heap_start)) >> 10);

    late_setup_arch(&cmdline);

    scheduler_init();
    idle_vcpu[0] = (struct vcpu*) ia64_r13;
    idle_domain = domain_create(IDLE_DOMAIN_ID);
    if ( (idle_domain == NULL) || (alloc_vcpu(idle_domain, 0, 0) == NULL) )
        BUG();

    alloc_dom_xen_and_dom_io();
    setup_per_cpu_areas();
    mem_init();

    local_irq_disable();
    init_IRQ ();
    init_xen_time(); /* initialise the time */
    timer_init();

#ifdef CONFIG_SMP
    if ( opt_nosmp )
    {
        max_cpus = 0;
        smp_num_siblings = 1;
        //boot_cpu_data.x86_num_cores = 1;
    }

    /* A vcpu is created for the idle domain on every physical cpu.
       Limit the number of cpus to the maximum number of vcpus.  */
    if (max_cpus > MAX_VIRT_CPUS)
        max_cpus = MAX_VIRT_CPUS;

    smp_prepare_cpus(max_cpus);

    /* We aren't hotplug-capable yet. */
    for_each_cpu ( i )
        cpu_set(i, cpu_present_map);

    /*  Enable IRQ to receive IPI (needed for ITC sync).  */
    local_irq_enable();

printk("num_online_cpus=%d, max_cpus=%d\n",num_online_cpus(),max_cpus);
    for_each_present_cpu ( i )
    {
        if ( num_online_cpus() >= max_cpus )
            break;
        if ( !cpu_online(i) ) {
            __cpu_up(i);
	}
    }

    local_irq_disable();

    printk("Brought up %ld CPUs\n", (long)num_online_cpus());
    smp_cpus_done(max_cpus);
#endif

    initialise_gdb(); /* could be moved earlier */

    do_initcalls();
    sort_main_extable();

    init_rid_allocator ();

    local_irq_enable();

    if (opt_xencons) {
        initialize_keytable();
        if (ns16550_com1_gsi) {
            if (opt_xencons_poll ||
                iosapic_register_intr(ns16550_com1_gsi,
                                      ns16550_com1_polarity,
                                      ns16550_com1_trigger) < 0) {
                ns16550_com1.irq = 0;
                ns16550_init(0, &ns16550_com1);
            }
        }
        serial_init_postirq();

        /* Hide the HCDP table from dom0 */
        efi.hcdp = NULL;
    }

    expose_p2m_init();

    /* Create initial domain 0. */
    dom0 = domain_create(0);
    if ( (dom0 == NULL) || (alloc_vcpu(dom0, 0, 0) == NULL) )
        panic("Error creating domain 0\n");

    set_bit(_DOMF_privileged, &dom0->domain_flags);

    /*
     * We're going to setup domain0 using the module(s) that we stashed safely
     * above our heap. The second module, if present, is an initrd ramdisk.
     */
    dom0_memory_start = (unsigned long) __va(ia64_boot_param->domain_start);
    dom0_memory_size = ia64_boot_param->domain_size;
    dom0_initrd_start = (unsigned long) __va(ia64_boot_param->initrd_start);
    dom0_initrd_size = ia64_boot_param->initrd_size;
 
    if ( construct_dom0(dom0, dom0_memory_start, dom0_memory_size,
                        dom0_initrd_start,dom0_initrd_size,
  			0) != 0)
        panic("Could not set up DOM0 guest OS\n");

    if (!running_on_sim)  // slow on ski and pages are pre-initialized to zero
	scrub_heap_pages();

    init_trace_bufs();

    if (opt_xencons) {
        console_endboot();
        serial_endboot();
    }

    domain0_ready = 1;

    schedulers_start();

    domain_unpause_by_systemcontroller(dom0);

    startup_cpu_idle_loop();
}

void arch_get_xen_caps(xen_capabilities_info_t info)
{
    char *p=info;
    int major = xen_major_version();
    int minor = xen_minor_version();

    p += sprintf(p,"xen-%d.%d-ia64 ", major, minor);

    if (vmx_enabled)
        p += sprintf(p,"hvm-%d.%d-ia64 ", major, minor);

    *(p-1) = 0;

    BUG_ON((p-info)>sizeof(xen_capabilities_info_t));

}
<|MERGE_RESOLUTION|>--- conflicted
+++ resolved
@@ -392,17 +392,10 @@
     printk("find_memory: efi_memmap_walk returns max_page=%lx\n",max_page);
     efi_print();
 
-<<<<<<< HEAD
-    heap_start = memguard_init(ia64_imva(&_end));
-    printk("Before heap_start: %p\n", heap_start);
-    heap_start = __va(init_boot_allocator(__pa(heap_start)));
-    printk("After heap_start: %p\n", heap_start);
-=======
     xen_heap_start = memguard_init(ia64_imva(&_end));
-    printf("Before xen_heap_start: %p\n", xen_heap_start);
+    printk("Before xen_heap_start: %p\n", xen_heap_start);
     xen_heap_start = __va(init_boot_allocator(__pa(xen_heap_start)));
-    printf("After xen_heap_start: %p\n", xen_heap_start);
->>>>>>> 72b53bbf
+    printk("After xen_heap_start: %p\n", xen_heap_start);
 
     efi_memmap_walk(filter_rsvd_memory, init_boot_pages);
     efi_memmap_walk(xen_count_pages, &nr_pages);
