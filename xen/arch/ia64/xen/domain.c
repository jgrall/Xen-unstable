/*
 *  Copyright (C) 1995  Linus Torvalds
 *
 *  Pentium III FXSR, SSE support
 *	Gareth Hughes <gareth@valinux.com>, May 2000
 *
 *  Copyright (C) 2005 Intel Co
 *	Kun Tian (Kevin Tian) <kevin.tian@intel.com>
 *
 * 05/04/29 Kun Tian (Kevin Tian) <kevin.tian@intel.com> Add VTI domain support
 *
 * Copyright (c) 2006 Isaku Yamahata <yamahata at valinux co jp>
 *                    VA Linux Systems Japan K.K.
 *                    dom0 vp model support
 */

#include <xen/config.h>
#include <xen/init.h>
#include <xen/lib.h>
#include <xen/errno.h>
#include <xen/sched.h>
#include <xen/smp.h>
#include <xen/delay.h>
#include <xen/softirq.h>
#include <xen/mm.h>
#include <xen/iocap.h>
#include <asm/asm-xsi-offsets.h>
#include <asm/system.h>
#include <asm/io.h>
#include <asm/processor.h>
#include <xen/event.h>
#include <xen/console.h>
#include <xen/version.h>
#include <xen/elf.h>
#include <asm/pgalloc.h>
#include <asm/offsets.h>  /* for IA64_THREAD_INFO_SIZE */
#include <asm/vcpu.h>   /* for function declarations */
#include <public/xen.h>
#include <xen/domain.h>
#include <asm/vmx.h>
#include <asm/vmx_vcpu.h>
#include <asm/vmx_vpd.h>
#include <asm/vmx_phy_mode.h>
#include <asm/vhpt.h>
#include <asm/tlbflush.h>
#include <asm/regionreg.h>
#include <asm/dom_fw.h>
#include <asm/shadow.h>
#include <xen/guest_access.h>
#include <asm/tlb_track.h>

unsigned long dom0_size = 512*1024*1024;

/* dom0_max_vcpus: maximum number of VCPUs to create for dom0.  */
static unsigned int dom0_max_vcpus = 1;
integer_param("dom0_max_vcpus", dom0_max_vcpus); 

extern unsigned long running_on_sim;

extern char dom0_command_line[];

/* forward declaration */
static void init_switch_stack(struct vcpu *v);

/* Address of vpsr.i (in fact evtchn_upcall_mask) of current vcpu.
   This is a Xen virtual address.  */
DEFINE_PER_CPU(uint8_t *, current_psr_i_addr);
DEFINE_PER_CPU(int *, current_psr_ic_addr);

#include <xen/sched-if.h>

static void
ia64_disable_vhpt_walker(void)
{
	// disable VHPT. ia64_new_rr7() might cause VHPT
	// fault without this because it flushes dtr[IA64_TR_VHPT]
	// (VHPT_SIZE_LOG2 << 2) is just for avoid
	// Reserved Register/Field fault.
	ia64_set_pta(VHPT_SIZE_LOG2 << 2);
}

static void flush_vtlb_for_context_switch(struct vcpu* prev, struct vcpu* next)
{
	int cpu = smp_processor_id();
	int last_vcpu_id, last_processor;

	if (!is_idle_domain(prev->domain))
		tlbflush_update_time
			(&prev->domain->arch.last_vcpu[cpu].tlbflush_timestamp,
			 tlbflush_current_time());

	if (is_idle_domain(next->domain))
		return;

	last_vcpu_id = next->domain->arch.last_vcpu[cpu].vcpu_id;
	last_processor = next->arch.last_processor;

	next->domain->arch.last_vcpu[cpu].vcpu_id = next->vcpu_id;
	next->arch.last_processor = cpu;

	if ((last_vcpu_id != next->vcpu_id &&
	     last_vcpu_id != INVALID_VCPU_ID) ||
	    (last_vcpu_id == next->vcpu_id &&
	     last_processor != cpu &&
	     last_processor != INVALID_PROCESSOR)) {
#ifdef CONFIG_XEN_IA64_TLBFLUSH_CLOCK
		u32 last_tlbflush_timestamp =
			next->domain->arch.last_vcpu[cpu].tlbflush_timestamp;
#endif
		int vhpt_is_flushed = 0;

		// if the vTLB implementation was changed,
		// the followings must be updated either.
		if (VMX_DOMAIN(next)) {
			// currently vTLB for vt-i domian is per vcpu.
			// so any flushing isn't needed.
		} else if (HAS_PERVCPU_VHPT(next->domain)) {
			// nothing to do
		} else {
			if (NEED_FLUSH(__get_cpu_var(vhpt_tlbflush_timestamp),
			               last_tlbflush_timestamp)) {
				local_vhpt_flush();
				vhpt_is_flushed = 1;
			}
		}
		if (vhpt_is_flushed || NEED_FLUSH(__get_cpu_var(tlbflush_time),
		                                  last_tlbflush_timestamp)) {
			local_flush_tlb_all();
			perfc_incrc(tlbflush_clock_cswitch_purge);
		} else {
			perfc_incrc(tlbflush_clock_cswitch_skip);
		}
		perfc_incrc(flush_vtlb_for_context_switch);
	}
}

void schedule_tail(struct vcpu *prev)
{
	extern char ia64_ivt;
	context_saved(prev);

	ia64_disable_vhpt_walker();
	if (VMX_DOMAIN(current)) {
		vmx_do_launch(current);
		migrate_timer(&current->arch.arch_vmx.vtm.vtm_timer,
		              current->processor);
	} else {
		ia64_set_iva(&ia64_ivt);
		load_region_regs(current);
        	ia64_set_pta(vcpu_pta(current));
		vcpu_load_kernel_regs(current);
		__ia64_per_cpu_var(current_psr_i_addr) = &current->domain->
		  shared_info->vcpu_info[current->vcpu_id].evtchn_upcall_mask;
		__ia64_per_cpu_var(current_psr_ic_addr) = (int *)
		  (current->domain->arch.shared_info_va + XSI_PSR_IC_OFS);
		migrate_timer(&current->arch.hlt_timer, current->processor);
	}
	flush_vtlb_for_context_switch(prev, current);
}

void context_switch(struct vcpu *prev, struct vcpu *next)
{
    uint64_t spsr;

    local_irq_save(spsr);

    __ia64_save_fpu(prev->arch._thread.fph);
    __ia64_load_fpu(next->arch._thread.fph);
    if (VMX_DOMAIN(prev)) {
	vmx_save_state(prev);
	if (!VMX_DOMAIN(next)) {
	    /* VMX domains can change the physical cr.dcr.
	     * Restore default to prevent leakage. */
	    ia64_setreg(_IA64_REG_CR_DCR, (IA64_DCR_DP | IA64_DCR_DK
	                   | IA64_DCR_DX | IA64_DCR_DR | IA64_DCR_PP
	                   | IA64_DCR_DA | IA64_DCR_DD | IA64_DCR_LC));
	}
    }
    if (VMX_DOMAIN(next))
	vmx_load_state(next);

    ia64_disable_vhpt_walker();
    /*ia64_psr(ia64_task_regs(next))->dfh = !ia64_is_local_fpu_owner(next);*/
    prev = ia64_switch_to(next);

    /* Note: ia64_switch_to does not return here at vcpu initialization.  */

    //cpu_set(smp_processor_id(), current->domain->domain_dirty_cpumask);
 
    if (VMX_DOMAIN(current)){
	vmx_load_all_rr(current);
	migrate_timer(&current->arch.arch_vmx.vtm.vtm_timer,
	              current->processor);
    } else {
	struct domain *nd;
    	extern char ia64_ivt;

    	ia64_set_iva(&ia64_ivt);

	nd = current->domain;
    	if (!is_idle_domain(nd)) {
	    	load_region_regs(current);
		ia64_set_pta(vcpu_pta(current));
	    	vcpu_load_kernel_regs(current);
		vcpu_set_next_timer(current);
		if (vcpu_timer_expired(current))
			vcpu_pend_timer(current);
		__ia64_per_cpu_var(current_psr_i_addr) = &nd->shared_info->
		  vcpu_info[current->vcpu_id].evtchn_upcall_mask;
		__ia64_per_cpu_var(current_psr_ic_addr) =
		  (int *)(nd->arch.shared_info_va + XSI_PSR_IC_OFS);
    	} else {
		/* When switching to idle domain, only need to disable vhpt
		 * walker. Then all accesses happen within idle context will
		 * be handled by TR mapping and identity mapping.
		 */
		__ia64_per_cpu_var(current_psr_i_addr) = NULL;
		__ia64_per_cpu_var(current_psr_ic_addr) = NULL;
        }
    }
    local_irq_restore(spsr);
    flush_vtlb_for_context_switch(prev, current);
    context_saved(prev);
}

void continue_running(struct vcpu *same)
{
	/* nothing to do */
}

static void default_idle(void)
{
	local_irq_disable();
	if ( !softirq_pending(smp_processor_id()) )
	        safe_halt();
	local_irq_enable();
}

static void continue_cpu_idle_loop(void)
{
	for ( ; ; )
	{
#ifdef IA64
//        __IRQ_STAT(cpu, idle_timestamp) = jiffies
#else
	    irq_stat[cpu].idle_timestamp = jiffies;
#endif
	    while ( !softirq_pending(smp_processor_id()) )
	        default_idle();
	    raise_softirq(SCHEDULE_SOFTIRQ);
	    do_softirq();
	}
}

void startup_cpu_idle_loop(void)
{
	/* Just some sanity to ensure that the scheduler is set up okay. */
	ASSERT(current->domain->domain_id == IDLE_DOMAIN_ID);
	raise_softirq(SCHEDULE_SOFTIRQ);

	continue_cpu_idle_loop();
}

/* compile time test for get_order(sizeof(mapped_regs_t)) !=
 * get_order_from_shift(XMAPPEDREGS_SHIFT))
 */
#if !(((1 << (XMAPPEDREGS_SHIFT - 1)) < MAPPED_REGS_T_SIZE) && \
      (MAPPED_REGS_T_SIZE < (1 << (XMAPPEDREGS_SHIFT + 1))))
# error "XMAPPEDREGS_SHIFT doesn't match sizeof(mapped_regs_t)."
#endif

void hlt_timer_fn(void *data)
{
	struct vcpu *v = data;
	vcpu_unblock(v);
}

struct vcpu *alloc_vcpu_struct(struct domain *d, unsigned int vcpu_id)
{
	struct vcpu *v;
	struct thread_info *ti;

	/* Still keep idle vcpu0 static allocated at compilation, due
	 * to some code from Linux still requires it in early phase.
	 */
	if (is_idle_domain(d) && !vcpu_id)
	    v = idle_vcpu[0];
	else {
	    if ((v = alloc_xenheap_pages(KERNEL_STACK_SIZE_ORDER)) == NULL)
		return NULL;
	    memset(v, 0, sizeof(*v)); 

	    ti = alloc_thread_info(v);
	    /* Clear thread_info to clear some important fields, like
	     * preempt_count
	     */
	    memset(ti, 0, sizeof(struct thread_info));
	    init_switch_stack(v);
	}

	if (!is_idle_domain(d)) {
	    if (!d->arch.is_vti) {
		int order;
		int i;
		// vti domain has its own vhpt policy.
		if (HAS_PERVCPU_VHPT(d)) {
			if (pervcpu_vhpt_alloc(v) < 0) {
				free_xenheap_pages(v, KERNEL_STACK_SIZE_ORDER);
				return NULL;
			}
		}

		/* Create privregs page only if not VTi. */
		order = get_order_from_shift(XMAPPEDREGS_SHIFT);
		v->arch.privregs = alloc_xenheap_pages(order);
		BUG_ON(v->arch.privregs == NULL);
		memset(v->arch.privregs, 0, 1 << XMAPPEDREGS_SHIFT);
		for (i = 0; i < (1 << order); i++)
		    share_xen_page_with_guest(virt_to_page(v->arch.privregs) +
		                              i, d, XENSHARE_writable);

		tlbflush_update_time(&v->arch.tlbflush_timestamp,
		                     tlbflush_current_time());
	    }

	    v->arch.metaphysical_rr0 = d->arch.metaphysical_rr0;
	    v->arch.metaphysical_rr4 = d->arch.metaphysical_rr4;
	    v->arch.metaphysical_saved_rr0 = d->arch.metaphysical_rr0;
	    v->arch.metaphysical_saved_rr4 = d->arch.metaphysical_rr4;

	    /* Is it correct ?
	       It depends on the domain rid usage.

	       A domain may share rid among its processor (eg having a
	       global VHPT).  In this case, we should also share rid
	       among vcpus and the rid range should be the same.

	       However a domain may have per cpu rid allocation.  In
	       this case we don't want to share rid among vcpus, but we may
	       do it if two vcpus are on the same cpu... */

	    v->arch.starting_rid = d->arch.starting_rid;
	    v->arch.ending_rid = d->arch.ending_rid;
	    v->arch.breakimm = d->arch.breakimm;
	    v->arch.last_processor = INVALID_PROCESSOR;
	}
	if (!VMX_DOMAIN(v)){
		init_timer(&v->arch.hlt_timer, hlt_timer_fn, v,
		           first_cpu(cpu_online_map));
	}

	return v;
}

void relinquish_vcpu_resources(struct vcpu *v)
{
    if (HAS_PERVCPU_VHPT(v->domain))
        pervcpu_vhpt_free(v);
    if (v->arch.privregs != NULL) {
        free_xenheap_pages(v->arch.privregs,
                           get_order_from_shift(XMAPPEDREGS_SHIFT));
        v->arch.privregs = NULL;
    }
    kill_timer(&v->arch.hlt_timer);
}

void free_vcpu_struct(struct vcpu *v)
{
	if (v->domain->arch.is_vti)
		vmx_relinquish_vcpu_resources(v);
	else
		relinquish_vcpu_resources(v);

	free_xenheap_pages(v, KERNEL_STACK_SIZE_ORDER);
}

static void init_switch_stack(struct vcpu *v)
{
	struct pt_regs *regs = vcpu_regs (v);
	struct switch_stack *sw = (struct switch_stack *) regs - 1;
	extern void ia64_ret_from_clone;

	memset(sw, 0, sizeof(struct switch_stack) + sizeof(struct pt_regs));
	sw->ar_bspstore = (unsigned long)v + IA64_RBS_OFFSET;
	sw->b0 = (unsigned long) &ia64_ret_from_clone;
	sw->ar_fpsr = FPSR_DEFAULT;
	v->arch._thread.ksp = (unsigned long) sw - 16;
	// stay on kernel stack because may get interrupts!
	// ia64_ret_from_clone switches to user stack
	v->arch._thread.on_ustack = 0;
	memset(v->arch._thread.fph,0,sizeof(struct ia64_fpreg)*96);
}

#ifdef CONFIG_XEN_IA64_PERVCPU_VHPT
static int opt_pervcpu_vhpt = 1;
integer_param("pervcpu_vhpt", opt_pervcpu_vhpt);
#endif

int arch_domain_create(struct domain *d)
{
	int i;
	
	// the following will eventually need to be negotiated dynamically
	d->arch.shared_info_va = DEFAULT_SHAREDINFO_ADDR;
	d->arch.breakimm = 0x1000;
	for (i = 0; i < NR_CPUS; i++) {
		d->arch.last_vcpu[i].vcpu_id = INVALID_VCPU_ID;
	}

	if (is_idle_domain(d))
	    return 0;

#ifdef CONFIG_XEN_IA64_PERVCPU_VHPT
	d->arch.has_pervcpu_vhpt = opt_pervcpu_vhpt;
	DPRINTK("%s:%d domain %d pervcpu_vhpt %d\n",
	        __func__, __LINE__, d->domain_id, d->arch.has_pervcpu_vhpt);
#endif
	if (tlb_track_create(d) < 0)
		goto fail_nomem1;
	d->shared_info = alloc_xenheap_pages(get_order_from_shift(XSI_SHIFT));
	if (d->shared_info == NULL)
	    goto fail_nomem;
	memset(d->shared_info, 0, XSI_SIZE);
	for (i = 0; i < XSI_SIZE; i += PAGE_SIZE)
	    share_xen_page_with_guest(virt_to_page((char *)d->shared_info + i),
	                              d, XENSHARE_writable);

	d->max_pages = (128UL*1024*1024)/PAGE_SIZE; // 128MB default // FIXME
	/* We may also need emulation rid for region4, though it's unlikely
	 * to see guest issue uncacheable access in metaphysical mode. But
	 * keep such info here may be more sane.
	 */
	if (!allocate_rid_range(d,0))
		goto fail_nomem;

	memset(&d->arch.mm, 0, sizeof(d->arch.mm));

	if ((d->arch.mm.pgd = pgd_alloc(&d->arch.mm)) == NULL)
	    goto fail_nomem;

	d->arch.ioport_caps = rangeset_new(d, "I/O Ports",
	                                   RANGESETF_prettyprint_hex);

	printk ("arch_domain_create: domain=%p\n", d);
	return 0;

fail_nomem:
	tlb_track_destroy(d);
fail_nomem1:
	if (d->arch.mm.pgd != NULL)
	    pgd_free(d->arch.mm.pgd);
	if (d->shared_info != NULL)
	    free_xenheap_pages(d->shared_info, get_order_from_shift(XSI_SHIFT));
	return -ENOMEM;
}

void arch_domain_destroy(struct domain *d)
{
	BUG_ON(d->arch.mm.pgd != NULL);
	if (d->shared_info != NULL)
	    free_xenheap_pages(d->shared_info, get_order_from_shift(XSI_SHIFT));
	if (d->arch.shadow_bitmap != NULL)
		xfree(d->arch.shadow_bitmap);

	tlb_track_destroy(d);

	/* Clear vTLB for the next domain.  */
	domain_flush_tlb_vhpt(d);

	deallocate_rid_range(d);
}

void arch_getdomaininfo_ctxt(struct vcpu *v, struct vcpu_guest_context *c)
{
	int i;
	struct vcpu_extra_regs *er = &c->extra_regs;

	c->user_regs = *vcpu_regs (v);
 	c->privregs_pfn = virt_to_maddr(v->arch.privregs) >> PAGE_SHIFT;

	/* Fill extra regs.  */
	for (i = 0; i < 8; i++) {
		er->itrs[i].pte = v->arch.itrs[i].pte.val;
		er->itrs[i].itir = v->arch.itrs[i].itir;
		er->itrs[i].vadr = v->arch.itrs[i].vadr;
		er->itrs[i].rid = v->arch.itrs[i].rid;
	}
	for (i = 0; i < 8; i++) {
		er->dtrs[i].pte = v->arch.dtrs[i].pte.val;
		er->dtrs[i].itir = v->arch.dtrs[i].itir;
		er->dtrs[i].vadr = v->arch.dtrs[i].vadr;
		er->dtrs[i].rid = v->arch.dtrs[i].rid;
	}
	er->event_callback_ip = v->arch.event_callback_ip;
	er->dcr = v->arch.dcr;
	er->iva = v->arch.iva;
}

int arch_set_info_guest(struct vcpu *v, struct vcpu_guest_context *c)
{
	struct pt_regs *regs = vcpu_regs (v);
	struct domain *d = v->domain;
	
	*regs = c->user_regs;
 	
 	if (!d->arch.is_vti) {
 		/* domain runs at PL2/3 */
 		regs->cr_ipsr |= 2UL << IA64_PSR_CPL0_BIT;
 		regs->ar_rsc |= (2 << 2); /* force PL2/3 */
 	}

	if (c->flags & VGCF_EXTRA_REGS) {
		int i;
		struct vcpu_extra_regs *er = &c->extra_regs;

		for (i = 0; i < 8; i++) {
			vcpu_set_itr(v, i, er->itrs[i].pte,
			             er->itrs[i].itir,
			             er->itrs[i].vadr,
			             er->itrs[i].rid);
		}
		for (i = 0; i < 8; i++) {
			vcpu_set_dtr(v, i,
			             er->dtrs[i].pte,
			             er->dtrs[i].itir,
			             er->dtrs[i].vadr,
			             er->dtrs[i].rid);
		}
		v->arch.event_callback_ip = er->event_callback_ip;
		v->arch.dcr = er->dcr;
		v->arch.iva = er->iva;
  	}
	
  	if ( test_bit(_VCPUF_initialised, &v->vcpu_flags) )
 		return 0;
 	if (d->arch.is_vti)
 		vmx_final_setup_guest(v);
	
 	/* This overrides some registers.  */
  	vcpu_init_regs(v);
  
	/* Don't redo final setup */
	set_bit(_VCPUF_initialised, &v->vcpu_flags);
	return 0;
}

static void relinquish_memory(struct domain *d, struct list_head *list)
{
    struct list_head *ent;
    struct page_info *page;
#ifndef __ia64__
    unsigned long     x, y;
#endif

    /* Use a recursive lock, as we may enter 'free_domheap_page'. */
    spin_lock_recursive(&d->page_alloc_lock);
    ent = list->next;
    while ( ent != list )
    {
        page = list_entry(ent, struct page_info, list);
        /* Grab a reference to the page so it won't disappear from under us. */
        if ( unlikely(!get_page(page, d)) )
        {
            /* Couldn't get a reference -- someone is freeing this page. */
            ent = ent->next;
            continue;
        }

        if ( test_and_clear_bit(_PGT_pinned, &page->u.inuse.type_info) )
            put_page_and_type(page);

        if ( test_and_clear_bit(_PGC_allocated, &page->count_info) )
            put_page(page);

#ifndef __ia64__
        /*
         * Forcibly invalidate base page tables at this point to break circular
         * 'linear page table' references. This is okay because MMU structures
         * are not shared across domains and this domain is now dead. Thus base
         * tables are not in use so a non-zero count means circular reference.
         */
        y = page->u.inuse.type_info;
        for ( ; ; )
        {
            x = y;
            if ( likely((x & (PGT_type_mask|PGT_validated)) !=
                        (PGT_base_page_table|PGT_validated)) )
                break;

            y = cmpxchg(&page->u.inuse.type_info, x, x & ~PGT_validated);
            if ( likely(y == x) )
            {
                free_page_type(page, PGT_base_page_table);
                break;
            }
        }
#endif

        /* Follow the list chain and /then/ potentially free the page. */
        ent = ent->next;
        BUG_ON(get_gpfn_from_mfn(page_to_mfn(page)) != INVALID_M2P_ENTRY);
        put_page(page);
    }

    spin_unlock_recursive(&d->page_alloc_lock);
}

void domain_relinquish_resources(struct domain *d)
{
    /* Relinquish every page of memory. */

    // relase page traversing d->arch.mm.
    relinquish_mm(d);

    if (d->vcpu[0] && VMX_DOMAIN(d->vcpu[0]))
	    vmx_relinquish_guest_resources(d);

    relinquish_memory(d, &d->xenpage_list);
    relinquish_memory(d, &d->page_list);

    if (d->arch.is_vti && d->arch.sal_data)
	    xfree(d->arch.sal_data);
}

void build_physmap_table(struct domain *d)
{
	struct list_head *list_ent = d->page_list.next;
	unsigned long mfn, i = 0;

	while(list_ent != &d->page_list) {
	    mfn = page_to_mfn(list_entry(
		list_ent, struct page_info, list));
	    assign_domain_page(d, i << PAGE_SHIFT, mfn << PAGE_SHIFT);

	    i++;
	    list_ent = mfn_to_page(mfn)->list.next;
	}
}

unsigned long
domain_set_shared_info_va (unsigned long va)
{
	struct vcpu *v = current;
	struct domain *d = v->domain;
	struct vcpu *v1;

	/* Check virtual address:
	   must belong to region 7,
	   must be 64Kb aligned,
	   must not be within Xen virtual space.  */
	if ((va >> 61) != 7
	    || (va & 0xffffUL) != 0
	    || (va >= HYPERVISOR_VIRT_START && va < HYPERVISOR_VIRT_END))
		panic_domain (NULL, "%s: bad va (0x%016lx)\n", __func__, va);

	/* Note: this doesn't work well if other cpus are already running.
	   However this is part of the spec :-)  */
	printk ("Domain set shared_info_va to 0x%016lx\n", va);
	d->arch.shared_info_va = va;

	for_each_vcpu (d, v1) {
		VCPU(v1, interrupt_mask_addr) = 
			(unsigned char *)va + INT_ENABLE_OFFSET(v1);
	}

	__ia64_per_cpu_var(current_psr_ic_addr) = (int *)(va + XSI_PSR_IC_OFS);

	/* Remap the shared pages.  */
	set_one_rr (7UL << 61, PSCB(v,rrs[7]));

	return 0;
}

/* Transfer and clear the shadow bitmap in 1kB chunks for L1 cache. */
#define SHADOW_COPY_CHUNK (1024 / sizeof (unsigned long))

int shadow_mode_control(struct domain *d, xen_domctl_shadow_op_t *sc)
{
	unsigned int op = sc->op;
	int          rc = 0;
	int i;
	//struct vcpu *v;

	if (unlikely(d == current->domain)) {
		DPRINTK("Don't try to do a shadow op on yourself!\n");
		return -EINVAL;
	}   

	domain_pause(d);

	switch (op)
	{
	case XEN_DOMCTL_SHADOW_OP_OFF:
		if (shadow_mode_enabled (d)) {
			u64 *bm = d->arch.shadow_bitmap;

			/* Flush vhpt and tlb to restore dirty bit usage.  */
			domain_flush_tlb_vhpt(d);

			/* Free bitmap.  */
			d->arch.shadow_bitmap_size = 0;
			d->arch.shadow_bitmap = NULL;
			xfree(bm);
		}
		break;

	case XEN_DOMCTL_SHADOW_OP_ENABLE_TEST:
	case XEN_DOMCTL_SHADOW_OP_ENABLE_TRANSLATE:
		rc = -EINVAL;
		break;

	case XEN_DOMCTL_SHADOW_OP_ENABLE_LOGDIRTY:
		if (shadow_mode_enabled(d)) {
			rc = -EINVAL;
			break;
		}

		atomic64_set(&d->arch.shadow_fault_count, 0);
		atomic64_set(&d->arch.shadow_dirty_count, 0);

		d->arch.shadow_bitmap_size = (d->max_pages + BITS_PER_LONG-1) &
		                             ~(BITS_PER_LONG-1);
		d->arch.shadow_bitmap = xmalloc_array(unsigned long,
		                   d->arch.shadow_bitmap_size / BITS_PER_LONG);
		if (d->arch.shadow_bitmap == NULL) {
			d->arch.shadow_bitmap_size = 0;
			rc = -ENOMEM;
		}
		else {
			memset(d->arch.shadow_bitmap, 0, 
			       d->arch.shadow_bitmap_size / 8);
			
			/* Flush vhtp and tlb to enable dirty bit
			   virtualization.  */
			domain_flush_tlb_vhpt(d);
		}
		break;

	case XEN_DOMCTL_SHADOW_OP_CLEAN:
	  {
		int nbr_longs;

		sc->stats.fault_count = atomic64_read(&d->arch.shadow_fault_count);
		sc->stats.dirty_count = atomic64_read(&d->arch.shadow_dirty_count);

		atomic64_set(&d->arch.shadow_fault_count, 0);
		atomic64_set(&d->arch.shadow_dirty_count, 0);
 
		if (guest_handle_is_null(sc->dirty_bitmap) ||
		    (d->arch.shadow_bitmap == NULL)) {
			rc = -EINVAL;
			break;
		}

		if (sc->pages > d->arch.shadow_bitmap_size)
			sc->pages = d->arch.shadow_bitmap_size; 

		nbr_longs = (sc->pages + BITS_PER_LONG - 1) / BITS_PER_LONG;

		for (i = 0; i < nbr_longs; i += SHADOW_COPY_CHUNK) {
			int size = (nbr_longs - i) > SHADOW_COPY_CHUNK ?
			           SHADOW_COPY_CHUNK : nbr_longs - i;
     
			if (copy_to_guest_offset(sc->dirty_bitmap, i,
			                         d->arch.shadow_bitmap + i,
			                         size)) {
				rc = -EFAULT;
				break;
			}

			memset(d->arch.shadow_bitmap + i,
			       0, size * sizeof(unsigned long));
		}
		
		break;
	  }

	case XEN_DOMCTL_SHADOW_OP_PEEK:
	{
		unsigned long size;

		sc->stats.fault_count = atomic64_read(&d->arch.shadow_fault_count);
		sc->stats.dirty_count = atomic64_read(&d->arch.shadow_dirty_count);

		if (guest_handle_is_null(sc->dirty_bitmap) ||
		    (d->arch.shadow_bitmap == NULL)) {
			rc = -EINVAL;
			break;
		}
 
		if (sc->pages > d->arch.shadow_bitmap_size)
			sc->pages = d->arch.shadow_bitmap_size; 

		size = (sc->pages + BITS_PER_LONG - 1) / BITS_PER_LONG;
		if (copy_to_guest(sc->dirty_bitmap, 
		                  d->arch.shadow_bitmap, size)) {
			rc = -EFAULT;
			break;
		}
		break;
	}
	case XEN_DOMCTL_SHADOW_OP_GET_ALLOCATION:
		sc->mb = 0;
		break;
	case XEN_DOMCTL_SHADOW_OP_SET_ALLOCATION:
		if (sc->mb > 0) {
			BUG();
			rc = -ENOMEM;
		}
		break;
	default:
		rc = -EINVAL;
		break;
	}
	
	domain_unpause(d);
	
	return rc;
}

// remove following line if not privifying in memory
//#define HAVE_PRIVIFY_MEMORY
#ifndef HAVE_PRIVIFY_MEMORY
#define	privify_memory(x,y) do {} while(0)
#endif

// see arch/x86/xxx/domain_build.c
int elf_sanity_check(Elf_Ehdr *ehdr)
{
	if (!(IS_ELF(*ehdr)))
	{
		printk("DOM0 image is not a Xen-compatible Elf image.\n");
		return 0;
	}
	return 1;
}

static void loaddomainelfimage(struct domain *d, unsigned long image_start)
{
	char *elfbase = (char *) image_start;
	Elf_Ehdr ehdr;
	Elf_Phdr phdr;
	int h, filesz, memsz;
	unsigned long elfaddr, dom_mpaddr, dom_imva;
	struct page_info *p;
  
	memcpy(&ehdr, (void *) image_start, sizeof(Elf_Ehdr));
	for ( h = 0; h < ehdr.e_phnum; h++ ) {
		memcpy(&phdr,
		       elfbase + ehdr.e_phoff + (h*ehdr.e_phentsize),
		       sizeof(Elf_Phdr));
		if ((phdr.p_type != PT_LOAD))
		    continue;

		filesz = phdr.p_filesz;
		memsz = phdr.p_memsz;
		elfaddr = (unsigned long) elfbase + phdr.p_offset;
		dom_mpaddr = phdr.p_paddr;

		while (memsz > 0) {
			p = assign_new_domain_page(d,dom_mpaddr);
			BUG_ON (unlikely(p == NULL));
			dom_imva = __va_ul(page_to_maddr(p));
			if (filesz > 0) {
				if (filesz >= PAGE_SIZE)
					memcpy((void *) dom_imva,
					       (void *) elfaddr,
					       PAGE_SIZE);
				else {
					// copy partial page
					memcpy((void *) dom_imva,
					       (void *) elfaddr, filesz);
					// zero the rest of page
					memset((void *) dom_imva+filesz, 0,
					       PAGE_SIZE-filesz);
				}
//FIXME: This test for code seems to find a lot more than objdump -x does
				if (phdr.p_flags & PF_X) {
					privify_memory(dom_imva,PAGE_SIZE);
					flush_icache_range(dom_imva,
							   dom_imva+PAGE_SIZE);
				}
			}
			else if (memsz > 0) {
                                /* always zero out entire page */
				memset((void *) dom_imva, 0, PAGE_SIZE);
			}
			memsz -= PAGE_SIZE;
			filesz -= PAGE_SIZE;
			elfaddr += PAGE_SIZE;
			dom_mpaddr += PAGE_SIZE;
		}
	}
}

void alloc_dom0(void)
{
	/* Check dom0 size.  */
	if (dom0_size < 4 * 1024 * 1024) {
		panic("dom0_mem is too small, boot aborted"
			" (try e.g. dom0_mem=256M or dom0_mem=65536K)\n");
	}

<<<<<<< HEAD
	/* Check dom0 align.  */
	if ((dom0_align - 1) & dom0_align) { /* not a power of two */
		panic("dom0_align (%lx) must be power of two, boot aborted"
		      " (try e.g. dom0_align=256M or dom0_align=65536K)\n",
		      dom0_align);
	}
	if (dom0_align < PAGE_SIZE) {
		panic("dom0_align must be >= %ld, boot aborted"
		      " (try e.g. dom0_align=256M or dom0_align=65536K)\n",
		      PAGE_SIZE);
	}
	if (dom0_size % dom0_align) {
		dom0_size = (dom0_size / dom0_align + 1) * dom0_align;
		printk("dom0_size rounded up to %ld, due to dom0_align=%lx\n",
		     dom0_size,dom0_align);
	}

=======
>>>>>>> 72b53bbf
	if (running_on_sim) {
		dom0_size = 128*1024*1024; //FIXME: Should be configurable
	}

	/* no need to allocate pages for now
	 * pages are allocated by map_new_domain_page() via loaddomainelfimage()
	 */
}


/*
 * Domain 0 has direct access to all devices absolutely. However
 * the major point of this stub here, is to allow alloc_dom_mem
 * handled with order > 0 request. Dom0 requires that bit set to
 * allocate memory for other domains.
 */
static void physdev_init_dom0(struct domain *d)
{
	if (iomem_permit_access(d, 0UL, ~0UL))
		BUG();
	if (irqs_permit_access(d, 0, NR_IRQS-1))
		BUG();
	if (ioports_permit_access(d, 0, 0xffff))
		BUG();
}

int construct_dom0(struct domain *d, 
	               unsigned long image_start, unsigned long image_len, 
	               unsigned long initrd_start, unsigned long initrd_len,
	               char *cmdline)
{
	int i, rc;
	start_info_t *si;
	dom0_vga_console_info_t *ci;
	struct vcpu *v = d->vcpu[0];
	unsigned long max_pages;

	struct domain_setup_info dsi;
	unsigned long p_start;
	unsigned long pkern_start;
	unsigned long pkern_entry;
	unsigned long pkern_end;
	unsigned long pinitrd_start = 0;
	unsigned long pstart_info;
	struct page_info *start_info_page;
	unsigned long bp_mpa;
	struct ia64_boot_param *bp;

#ifdef VALIDATE_VT
	unsigned int vmx_dom0 = 0;
	unsigned long mfn;
	struct page_info *page = NULL;
#endif

//printk("construct_dom0: starting\n");

	/* Sanity! */
	BUG_ON(d != dom0);
	BUG_ON(d->vcpu[0] == NULL);
	BUG_ON(test_bit(_VCPUF_initialised, &v->vcpu_flags));

	memset(&dsi, 0, sizeof(struct domain_setup_info));

	printk("*** LOADING DOMAIN 0 ***\n");

	max_pages = dom0_size / PAGE_SIZE;
	d->max_pages = max_pages;
	d->tot_pages = 0;
	dsi.image_addr = (unsigned long)image_start;
	dsi.image_len  = image_len;
	rc = parseelfimage(&dsi);
	if ( rc != 0 )
	    return rc;

#ifdef VALIDATE_VT
	/* Temp workaround */
	if (running_on_sim)
	    dsi.xen_section_string = (char *)1;

	/* Check whether dom0 is vti domain */
	if ((!vmx_enabled) && !dsi.xen_section_string) {
	    printk("Lack of hardware support for unmodified vmx dom0\n");
	    panic("");
	}

	if (vmx_enabled && !dsi.xen_section_string) {
	    printk("Dom0 is vmx domain!\n");
	    vmx_dom0 = 1;
	}
#endif

	p_start = dsi.v_start;
	pkern_start = dsi.v_kernstart;
	pkern_end = dsi.v_kernend;
	pkern_entry = dsi.v_kernentry;

//printk("p_start=%lx, pkern_start=%lx, pkern_end=%lx, pkern_entry=%lx\n",p_start,pkern_start,pkern_end,pkern_entry);

	if ( (p_start & (PAGE_SIZE-1)) != 0 )
	{
	    printk("Initial guest OS must load to a page boundary.\n");
	    return -EINVAL;
	}

	pstart_info = PAGE_ALIGN(pkern_end);
	if(initrd_start && initrd_len){
	    unsigned long offset;

	    pinitrd_start= dom0_size - (PAGE_ALIGN(initrd_len) + 4*1024*1024);
	    if (pinitrd_start <= pstart_info)
		panic("%s:enough memory is not assigned to dom0", __func__);

	    for (offset = 0; offset < initrd_len; offset += PAGE_SIZE) {
		struct page_info *p;
		p = assign_new_domain_page(d, pinitrd_start + offset);
		if (p == NULL)
		    panic("%s: can't allocate page for initrd image", __func__);
		if (initrd_len < offset + PAGE_SIZE)
		    memcpy(page_to_virt(p), (void*)(initrd_start + offset),
		           initrd_len - offset);
		else
		    copy_page(page_to_virt(p), (void*)(initrd_start + offset));
	    }
	}

	printk("METAPHYSICAL MEMORY ARRANGEMENT:\n"
	       " Kernel image:  %lx->%lx\n"
	       " Entry address: %lx\n"
	       " Init. ramdisk: %lx len %lx\n"
	       " Start info.:   %lx->%lx\n",
	       pkern_start, pkern_end, pkern_entry, pinitrd_start, initrd_len,
	       pstart_info, pstart_info + PAGE_SIZE);

	if ( (pkern_end - pkern_start) > (max_pages * PAGE_SIZE) )
	{
	    printk("Initial guest OS requires too much space\n"
	           "(%luMB is greater than %luMB limit)\n",
	           (pkern_end-pkern_start)>>20,
	           (max_pages <<PAGE_SHIFT)>>20);
	    return -ENOMEM;
	}

	// if high 3 bits of pkern start are non-zero, error

	// if pkern end is after end of metaphysical memory, error
	//  (we should be able to deal with this... later)

	/* Mask all upcalls... */
	for ( i = 1; i < MAX_VIRT_CPUS; i++ )
	    d->shared_info->vcpu_info[i].evtchn_upcall_mask = 1;

	if (dom0_max_vcpus == 0)
	    dom0_max_vcpus = MAX_VIRT_CPUS;
	if (dom0_max_vcpus > num_online_cpus())
	    dom0_max_vcpus = num_online_cpus();
	if (dom0_max_vcpus > MAX_VIRT_CPUS)
	    dom0_max_vcpus = MAX_VIRT_CPUS;
	
	printk ("Dom0 max_vcpus=%d\n", dom0_max_vcpus);
	for ( i = 1; i < dom0_max_vcpus; i++ )
	    if (alloc_vcpu(d, i, i) == NULL)
		printk ("Cannot allocate dom0 vcpu %d\n", i);

	/* Copy the OS image. */
	loaddomainelfimage(d,image_start);

	/* Copy the initial ramdisk. */
	//if ( initrd_len != 0 )
	//    memcpy((void *)vinitrd_start, initrd_start, initrd_len);

	BUILD_BUG_ON(sizeof(start_info_t) + sizeof(dom0_vga_console_info_t) +
	             sizeof(struct ia64_boot_param) > PAGE_SIZE);

	/* Set up start info area. */
	d->shared_info->arch.start_info_pfn = pstart_info >> PAGE_SHIFT;
	start_info_page = assign_new_domain_page(d, pstart_info);
	if (start_info_page == NULL)
		panic("can't allocate start info page");
	si = page_to_virt(start_info_page);
	memset(si, 0, PAGE_SIZE);
	sprintf(si->magic, "xen-%i.%i-ia64",
		xen_major_version(), xen_minor_version());
	si->nr_pages     = max_pages;
	si->flags = SIF_INITDOMAIN|SIF_PRIVILEGED;

	printk("Dom0: 0x%lx\n", (u64)dom0);

#ifdef VALIDATE_VT
	/* VMX specific construction for Dom0, if hardware supports VMX
	 * and Dom0 is unmodified image
	 */
	if (vmx_dom0)
	    vmx_final_setup_guest(v);
#endif

	set_bit(_VCPUF_initialised, &v->vcpu_flags);

	/* Build firmware.
	   Note: Linux kernel reserve memory used by start_info, so there is
	   no need to remove it from MDT.  */
	bp_mpa = pstart_info + sizeof(struct start_info);
	dom_fw_setup(d, bp_mpa, max_pages * PAGE_SIZE);

	/* Fill boot param.  */
	strncpy((char *)si->cmd_line, dom0_command_line, sizeof(si->cmd_line));
	si->cmd_line[sizeof(si->cmd_line)-1] = 0;

	bp = (struct ia64_boot_param *)((unsigned char *)si +
	                                sizeof(start_info_t));
	bp->command_line = pstart_info + offsetof (start_info_t, cmd_line);

	/* We assume console has reached the last line!  */
	bp->console_info.num_cols = ia64_boot_param->console_info.num_cols;
	bp->console_info.num_rows = ia64_boot_param->console_info.num_rows;
	bp->console_info.orig_x = 0;
	bp->console_info.orig_y = bp->console_info.num_rows == 0 ?
	                          0 : bp->console_info.num_rows - 1;

	bp->initrd_start = dom0_size -
	             (PAGE_ALIGN(ia64_boot_param->initrd_size) + 4*1024*1024);
	bp->initrd_size = ia64_boot_param->initrd_size;

	ci = (dom0_vga_console_info_t *)((unsigned char *)si +
			                 sizeof(start_info_t) +
	                                 sizeof(struct ia64_boot_param));

	if (fill_console_start_info(ci)) {
		si->console.dom0.info_off = sizeof(start_info_t) +
		                            sizeof(struct ia64_boot_param);
		si->console.dom0.info_size = sizeof(dom0_vga_console_info_t);
	}

	vcpu_init_regs (v);

	vcpu_regs(v)->r28 = bp_mpa;

	vcpu_regs (v)->cr_iip = pkern_entry;

	physdev_init_dom0(d);

	return 0;
}

void machine_restart(char * __unused)
{
	console_start_sync();
	if (running_on_sim)
		printk ("machine_restart called.  spinning...\n");
	else
		(*efi.reset_system)(EFI_RESET_WARM,0,0,NULL);
	while(1);
}

extern void cpu_halt(void);

void machine_halt(void)
{
	console_start_sync();
	if (running_on_sim)
		printk ("machine_halt called.  spinning...\n");
	else
		cpu_halt();
	while(1);
}

void sync_vcpu_execstate(struct vcpu *v)
{
//	__ia64_save_fpu(v->arch._thread.fph);
//	if (VMX_DOMAIN(v))
//		vmx_save_state(v);
	// FIXME SMP: Anything else needed here for SMP?
}

static void parse_dom0_mem(char *s)
{
	dom0_size = parse_size_and_unit(s);
}
custom_param("dom0_mem", parse_dom0_mem);<|MERGE_RESOLUTION|>--- conflicted
+++ resolved
@@ -901,26 +901,6 @@
 			" (try e.g. dom0_mem=256M or dom0_mem=65536K)\n");
 	}
 
-<<<<<<< HEAD
-	/* Check dom0 align.  */
-	if ((dom0_align - 1) & dom0_align) { /* not a power of two */
-		panic("dom0_align (%lx) must be power of two, boot aborted"
-		      " (try e.g. dom0_align=256M or dom0_align=65536K)\n",
-		      dom0_align);
-	}
-	if (dom0_align < PAGE_SIZE) {
-		panic("dom0_align must be >= %ld, boot aborted"
-		      " (try e.g. dom0_align=256M or dom0_align=65536K)\n",
-		      PAGE_SIZE);
-	}
-	if (dom0_size % dom0_align) {
-		dom0_size = (dom0_size / dom0_align + 1) * dom0_align;
-		printk("dom0_size rounded up to %ld, due to dom0_align=%lx\n",
-		     dom0_size,dom0_align);
-	}
-
-=======
->>>>>>> 72b53bbf
 	if (running_on_sim) {
 		dom0_size = 128*1024*1024; //FIXME: Should be configurable
 	}
