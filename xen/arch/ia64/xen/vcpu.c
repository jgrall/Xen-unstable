/*
 * Virtualized CPU functions
 *
 * Copyright (C) 2004-2005 Hewlett-Packard Co.
 *	Dan Magenheimer (dan.magenheimer@hp.com)
 *
 */

#include <linux/sched.h>
#include <public/xen.h>
#include <xen/mm.h>
#include <asm/ia64_int.h>
#include <asm/vcpu.h>
#include <asm/regionreg.h>
#include <asm/tlb.h>
#include <asm/processor.h>
#include <asm/delay.h>
#include <asm/vmx_vcpu.h>
#include <asm/vhpt.h>
#include <asm/tlbflush.h>
#include <asm/privop.h>
#include <xen/event.h>
#include <asm/vmx_phy_mode.h>
#include <asm/bundle.h>
#include <asm/privop_stat.h>
#include <asm/uaccess.h>
#include <asm/p2m_entry.h>
#include <asm/tlb_track.h>

/* FIXME: where these declarations should be there ? */
extern void getreg(unsigned long regnum, unsigned long *val, int *nat,
                   struct pt_regs *regs);
extern void setreg(unsigned long regnum, unsigned long val, int nat,
                   struct pt_regs *regs);
extern void getfpreg(unsigned long regnum, struct ia64_fpreg *fpval,
                     struct pt_regs *regs);

extern void setfpreg(unsigned long regnum, struct ia64_fpreg *fpval,
                     struct pt_regs *regs);

typedef union {
	struct ia64_psr ia64_psr;
	unsigned long i64;
} PSR;

// this def for vcpu_regs won't work if kernel stack is present
//#define       vcpu_regs(vcpu) ((struct pt_regs *) vcpu->arch.regs

#define	TRUE			1
#define	FALSE			0
#define	IA64_PTA_SZ_BIT		2
#define	IA64_PTA_VF_BIT		8
#define	IA64_PTA_BASE_BIT	15
#define	IA64_PTA_LFMT		(1UL << IA64_PTA_VF_BIT)
#define	IA64_PTA_SZ(x)		(x##UL << IA64_PTA_SZ_BIT)

unsigned long vcpu_verbose = 0;

/**************************************************************************
 VCPU general register access routines
**************************************************************************/
#ifdef XEN
u64 vcpu_get_gr(VCPU * vcpu, unsigned long reg)
{
	REGS *regs = vcpu_regs(vcpu);
	u64 val;

	if (!reg)
		return 0;
	getreg(reg, &val, 0, regs);	// FIXME: handle NATs later
	return val;
}

IA64FAULT vcpu_get_gr_nat(VCPU * vcpu, unsigned long reg, u64 * val)
{
	REGS *regs = vcpu_regs(vcpu);
	int nat;

	getreg(reg, val, &nat, regs);	// FIXME: handle NATs later
	if (nat)
		return IA64_NAT_CONSUMPTION_VECTOR;
	return 0;
}

// returns:
//   IA64_ILLOP_FAULT if the register would cause an Illegal Operation fault
//   IA64_NO_FAULT otherwise
IA64FAULT vcpu_set_gr(VCPU * vcpu, unsigned long reg, u64 value, int nat)
{
	REGS *regs = vcpu_regs(vcpu);
	long sof = (regs->cr_ifs) & 0x7f;

	if (!reg)
		return IA64_ILLOP_FAULT;
	if (reg >= sof + 32)
		return IA64_ILLOP_FAULT;
	setreg(reg, value, nat, regs);	// FIXME: handle NATs later
	return IA64_NO_FAULT;
}

IA64FAULT
vcpu_get_fpreg(VCPU * vcpu, unsigned long reg, struct ia64_fpreg * val)
{
	REGS *regs = vcpu_regs(vcpu);
	getfpreg(reg, val, regs);	// FIXME: handle NATs later
	return IA64_NO_FAULT;
}

IA64FAULT
vcpu_set_fpreg(VCPU * vcpu, unsigned long reg, struct ia64_fpreg * val)
{
	REGS *regs = vcpu_regs(vcpu);
	if (reg > 1)
		setfpreg(reg, val, regs);	// FIXME: handle NATs later
	return IA64_NO_FAULT;
}

#else
// returns:
//   IA64_ILLOP_FAULT if the register would cause an Illegal Operation fault
//   IA64_NO_FAULT otherwise
IA64FAULT vcpu_set_gr(VCPU * vcpu, unsigned long reg, u64 value)
{
	REGS *regs = vcpu_regs(vcpu);
	long sof = (regs->cr_ifs) & 0x7f;

	if (!reg)
		return IA64_ILLOP_FAULT;
	if (reg >= sof + 32)
		return IA64_ILLOP_FAULT;
	setreg(reg, value, 0, regs);	// FIXME: handle NATs later
	return IA64_NO_FAULT;
}

#endif

void vcpu_init_regs(struct vcpu *v)
{
	struct pt_regs *regs;

	regs = vcpu_regs(v);
	if (VMX_DOMAIN(v)) {
		/* dt/rt/it:1;i/ic:1, si:1, vm/bn:1, ac:1 */
		/* Need to be expanded as macro */
		regs->cr_ipsr = 0x501008826008;
	} else {
		regs->cr_ipsr = ia64_getreg(_IA64_REG_PSR)
		    | IA64_PSR_BITS_TO_SET | IA64_PSR_BN;
		regs->cr_ipsr &= ~(IA64_PSR_BITS_TO_CLEAR
				   | IA64_PSR_RI | IA64_PSR_IS);
		// domain runs at PL2
		regs->cr_ipsr |= 2UL << IA64_PSR_CPL0_BIT;
	}
	regs->cr_ifs = 1UL << 63;	/* or clear? */
	regs->ar_fpsr = FPSR_DEFAULT;

	if (VMX_DOMAIN(v)) {
		vmx_init_all_rr(v);
		/* Virtual processor context setup */
		VCPU(v, vpsr) = IA64_PSR_BN;
		VCPU(v, dcr) = 0;
	} else {
		init_all_rr(v);
		regs->ar_rsc |= (2 << 2);	/* force PL2/3 */
		VCPU(v, banknum) = 1;
		VCPU(v, metaphysical_mode) = 1;
		VCPU(v, interrupt_mask_addr) =
		    (unsigned char *)v->domain->arch.shared_info_va +
		    INT_ENABLE_OFFSET(v);
		VCPU(v, itv) = (1 << 16);	/* timer vector masked */
	}

	v->arch.domain_itm_last = -1L;
}

/**************************************************************************
 VCPU privileged application register access routines
**************************************************************************/

void vcpu_load_kernel_regs(VCPU * vcpu)
{
	ia64_set_kr(0, VCPU(vcpu, krs[0]));
	ia64_set_kr(1, VCPU(vcpu, krs[1]));
	ia64_set_kr(2, VCPU(vcpu, krs[2]));
	ia64_set_kr(3, VCPU(vcpu, krs[3]));
	ia64_set_kr(4, VCPU(vcpu, krs[4]));
	ia64_set_kr(5, VCPU(vcpu, krs[5]));
	ia64_set_kr(6, VCPU(vcpu, krs[6]));
	ia64_set_kr(7, VCPU(vcpu, krs[7]));
}

/* GCC 4.0.2 seems not to be able to suppress this call!.  */
#define ia64_setreg_unknown_kr() return IA64_ILLOP_FAULT

IA64FAULT vcpu_set_ar(VCPU * vcpu, u64 reg, u64 val)
{
	if (reg == 44)
		return vcpu_set_itc(vcpu, val);
	else if (reg == 27)
		return IA64_ILLOP_FAULT;
	else if (reg == 24)
<<<<<<< HEAD
	    printk("warning: setting ar.eflg is a no-op; no IA-32 support\n");
	else if (reg > 7) return (IA64_ILLOP_FAULT);
=======
		printf("warning: setting ar.eflg is a no-op; no IA-32 "
		       "support\n");
	else if (reg > 7)
		return IA64_ILLOP_FAULT;
>>>>>>> 72b53bbf
	else {
		PSCB(vcpu, krs[reg]) = val;
		ia64_set_kr(reg, val);
	}
	return IA64_NO_FAULT;
}

IA64FAULT vcpu_get_ar(VCPU * vcpu, u64 reg, u64 * val)
{
	if (reg == 24)
<<<<<<< HEAD
	    printk("warning: getting ar.eflg is a no-op; no IA-32 support\n");
	else if (reg > 7) return (IA64_ILLOP_FAULT);
	else *val = PSCB(vcpu,krs[reg]);
=======
		printf("warning: getting ar.eflg is a no-op; no IA-32 "
		       "support\n");
	else if (reg > 7)
		return IA64_ILLOP_FAULT;
	else
		*val = PSCB(vcpu, krs[reg]);
>>>>>>> 72b53bbf
	return IA64_NO_FAULT;
}

/**************************************************************************
 VCPU processor status register access routines
**************************************************************************/

void vcpu_set_metaphysical_mode(VCPU * vcpu, BOOLEAN newmode)
{
	/* only do something if mode changes */
	if (!!newmode ^ !!PSCB(vcpu, metaphysical_mode)) {
		PSCB(vcpu, metaphysical_mode) = newmode;
		if (newmode)
			set_metaphysical_rr0();
		else if (PSCB(vcpu, rrs[0]) != -1)
			set_one_rr(0, PSCB(vcpu, rrs[0]));
	}
}

IA64FAULT vcpu_reset_psr_dt(VCPU * vcpu)
{
	vcpu_set_metaphysical_mode(vcpu, TRUE);
	return IA64_NO_FAULT;
}

IA64FAULT vcpu_reset_psr_sm(VCPU * vcpu, u64 imm24)
{
	struct ia64_psr psr, imm, *ipsr;
	REGS *regs = vcpu_regs(vcpu);

	//PRIVOP_COUNT_ADDR(regs,_RSM);
	// TODO: All of these bits need to be virtualized
	// TODO: Only allowed for current vcpu
	__asm__ __volatile("mov %0=psr;;":"=r"(psr)::"memory");
	ipsr = (struct ia64_psr *)&regs->cr_ipsr;
	imm = *(struct ia64_psr *)&imm24;
	// interrupt flag
	if (imm.i)
		vcpu->vcpu_info->evtchn_upcall_mask = 1;
	if (imm.ic)
		PSCB(vcpu, interrupt_collection_enabled) = 0;
	// interrupt collection flag
	//if (imm.ic) PSCB(vcpu,interrupt_delivery_enabled) = 0;
	// just handle psr.up and psr.pp for now
	if (imm24 & ~(IA64_PSR_BE | IA64_PSR_PP | IA64_PSR_UP | IA64_PSR_SP |
		      IA64_PSR_I | IA64_PSR_IC | IA64_PSR_DT |
		      IA64_PSR_DFL | IA64_PSR_DFH))
		return IA64_ILLOP_FAULT;
	if (imm.dfh)
		ipsr->dfh = 0;
	if (imm.dfl)
		ipsr->dfl = 0;
	if (imm.pp) {
		ipsr->pp = 1;
		psr.pp = 1;	// priv perf ctrs always enabled
		PSCB(vcpu, vpsr_pp) = 0; // but fool the domain if it gets psr
	}
	if (imm.up) {
		ipsr->up = 0;
		psr.up = 0;
	}
	if (imm.sp) {
		ipsr->sp = 0;
		psr.sp = 0;
	}
	if (imm.be)
		ipsr->be = 0;
	if (imm.dt)
		vcpu_set_metaphysical_mode(vcpu, TRUE);
	__asm__ __volatile(";; mov psr.l=%0;; srlz.d"::"r"(psr):"memory");
	return IA64_NO_FAULT;
}

IA64FAULT vcpu_set_psr_dt(VCPU * vcpu)
{
	vcpu_set_metaphysical_mode(vcpu, FALSE);
	return IA64_NO_FAULT;
}

IA64FAULT vcpu_set_psr_i(VCPU * vcpu)
{
	vcpu->vcpu_info->evtchn_upcall_mask = 0;
	PSCB(vcpu, interrupt_collection_enabled) = 1;
	return IA64_NO_FAULT;
}

IA64FAULT vcpu_set_psr_sm(VCPU * vcpu, u64 imm24)
{
	struct ia64_psr psr, imm, *ipsr;
	REGS *regs = vcpu_regs(vcpu);
	u64 mask, enabling_interrupts = 0;

	//PRIVOP_COUNT_ADDR(regs,_SSM);
	// TODO: All of these bits need to be virtualized
	__asm__ __volatile("mov %0=psr;;":"=r"(psr)::"memory");
	imm = *(struct ia64_psr *)&imm24;
	ipsr = (struct ia64_psr *)&regs->cr_ipsr;
	// just handle psr.sp,pp and psr.i,ic (and user mask) for now
	mask =
	    IA64_PSR_PP | IA64_PSR_SP | IA64_PSR_I | IA64_PSR_IC | IA64_PSR_UM |
	    IA64_PSR_DT | IA64_PSR_DFL | IA64_PSR_DFH;
	if (imm24 & ~mask)
		return IA64_ILLOP_FAULT;
	if (imm.dfh)
		ipsr->dfh = 1;
	if (imm.dfl)
		ipsr->dfl = 1;
	if (imm.pp) {
		ipsr->pp = 1;
		psr.pp = 1;
		PSCB(vcpu, vpsr_pp) = 1;
	}
	if (imm.sp) {
		ipsr->sp = 1;
		psr.sp = 1;
	}
	if (imm.i) {
		if (vcpu->vcpu_info->evtchn_upcall_mask) {
//printk("vcpu_set_psr_sm: psr.ic 0->1\n");
			enabling_interrupts = 1;
		}
		vcpu->vcpu_info->evtchn_upcall_mask = 0;
	}
	if (imm.ic)
		PSCB(vcpu, interrupt_collection_enabled) = 1;
	// TODO: do this faster
	if (imm.mfl) {
		ipsr->mfl = 1;
		psr.mfl = 1;
	}
	if (imm.mfh) {
		ipsr->mfh = 1;
		psr.mfh = 1;
	}
	if (imm.ac) {
		ipsr->ac = 1;
		psr.ac = 1;
	}
	if (imm.up) {
		ipsr->up = 1;
		psr.up = 1;
	}
	if (imm.be) {
<<<<<<< HEAD
		printk("*** DOMAIN TRYING TO TURN ON BIG-ENDIAN!!!\n");
		return (IA64_ILLOP_FAULT);
=======
		printf("*** DOMAIN TRYING TO TURN ON BIG-ENDIAN!!!\n");
		return IA64_ILLOP_FAULT;
>>>>>>> 72b53bbf
	}
	if (imm.dt)
		vcpu_set_metaphysical_mode(vcpu, FALSE);
	__asm__ __volatile(";; mov psr.l=%0;; srlz.d"::"r"(psr):"memory");
	if (enabling_interrupts &&
	    vcpu_check_pending_interrupts(vcpu) != SPURIOUS_VECTOR)
		PSCB(vcpu, pending_interruption) = 1;
	return IA64_NO_FAULT;
}

IA64FAULT vcpu_set_psr_l(VCPU * vcpu, u64 val)
{
	struct ia64_psr psr, newpsr, *ipsr;
	REGS *regs = vcpu_regs(vcpu);
	u64 enabling_interrupts = 0;

	// TODO: All of these bits need to be virtualized
	__asm__ __volatile("mov %0=psr;;":"=r"(psr)::"memory");
	newpsr = *(struct ia64_psr *)&val;
	ipsr = (struct ia64_psr *)&regs->cr_ipsr;
	// just handle psr.up and psr.pp for now
	//if (val & ~(IA64_PSR_PP | IA64_PSR_UP | IA64_PSR_SP))
	//	return IA64_ILLOP_FAULT;
	// however trying to set other bits can't be an error as it is in ssm
	if (newpsr.dfh)
		ipsr->dfh = 1;
	if (newpsr.dfl)
		ipsr->dfl = 1;
	if (newpsr.pp) {
		ipsr->pp = 1;
		psr.pp = 1;
		PSCB(vcpu, vpsr_pp) = 1;
	} else {
		ipsr->pp = 1;
		psr.pp = 1;
		PSCB(vcpu, vpsr_pp) = 0;
	}
	if (newpsr.up) {
		ipsr->up = 1;
		psr.up = 1;
	}
	if (newpsr.sp) {
		ipsr->sp = 1;
		psr.sp = 1;
	}
	if (newpsr.i) {
		if (vcpu->vcpu_info->evtchn_upcall_mask)
			enabling_interrupts = 1;
		vcpu->vcpu_info->evtchn_upcall_mask = 0;
	}
	if (newpsr.ic)
		PSCB(vcpu, interrupt_collection_enabled) = 1;
	if (newpsr.mfl) {
		ipsr->mfl = 1;
		psr.mfl = 1;
	}
	if (newpsr.mfh) {
		ipsr->mfh = 1;
		psr.mfh = 1;
	}
	if (newpsr.ac) {
		ipsr->ac = 1;
		psr.ac = 1;
	}
	if (newpsr.up) {
		ipsr->up = 1;
		psr.up = 1;
	}
	if (newpsr.dt && newpsr.rt)
		vcpu_set_metaphysical_mode(vcpu, FALSE);
	else
		vcpu_set_metaphysical_mode(vcpu, TRUE);
	if (newpsr.be) {
<<<<<<< HEAD
		printk("*** DOMAIN TRYING TO TURN ON BIG-ENDIAN!!!\n");
		return (IA64_ILLOP_FAULT);
=======
		printf("*** DOMAIN TRYING TO TURN ON BIG-ENDIAN!!!\n");
		return IA64_ILLOP_FAULT;
>>>>>>> 72b53bbf
	}
	if (enabling_interrupts &&
	    vcpu_check_pending_interrupts(vcpu) != SPURIOUS_VECTOR)
		PSCB(vcpu, pending_interruption) = 1;
	return IA64_NO_FAULT;
}

IA64FAULT vcpu_get_psr(VCPU * vcpu, u64 * pval)
{
	REGS *regs = vcpu_regs(vcpu);
	struct ia64_psr newpsr;

	newpsr = *(struct ia64_psr *)&regs->cr_ipsr;
	if (newpsr.cpl == 2)
		newpsr.cpl = 0;
	if (!vcpu->vcpu_info->evtchn_upcall_mask)
		newpsr.i = 1;
	else
		newpsr.i = 0;
	if (PSCB(vcpu, interrupt_collection_enabled))
		newpsr.ic = 1;
	else
		newpsr.ic = 0;
	if (PSCB(vcpu, metaphysical_mode))
		newpsr.dt = 0;
	else
		newpsr.dt = 1;
	if (PSCB(vcpu, vpsr_pp))
		newpsr.pp = 1;
	else
		newpsr.pp = 0;
	*pval = *(unsigned long *)&newpsr;
	return IA64_NO_FAULT;
}

BOOLEAN vcpu_get_psr_ic(VCPU * vcpu)
{
	return !!PSCB(vcpu, interrupt_collection_enabled);
}

BOOLEAN vcpu_get_psr_i(VCPU * vcpu)
{
	return !vcpu->vcpu_info->evtchn_upcall_mask;
}

u64 vcpu_get_ipsr_int_state(VCPU * vcpu, u64 prevpsr)
{
	u64 dcr = PSCBX(vcpu, dcr);
	PSR psr;

	//printk("*** vcpu_get_ipsr_int_state (0x%016lx)...\n",prevpsr);
	psr.i64 = prevpsr;
	psr.ia64_psr.be = 0;
	if (dcr & IA64_DCR_BE)
		psr.ia64_psr.be = 1;
	psr.ia64_psr.pp = 0;
	if (dcr & IA64_DCR_PP)
		psr.ia64_psr.pp = 1;
	psr.ia64_psr.ic = PSCB(vcpu, interrupt_collection_enabled);
	psr.ia64_psr.i = !vcpu->vcpu_info->evtchn_upcall_mask;
	psr.ia64_psr.bn = PSCB(vcpu, banknum);
	psr.ia64_psr.dt = 1;
	psr.ia64_psr.it = 1;
	psr.ia64_psr.rt = 1;
	if (psr.ia64_psr.cpl == 2)
		psr.ia64_psr.cpl = 0;	// !!!! fool domain
	// psr.pk = 1;
	//printk("returns 0x%016lx...\n",psr.i64);
	return psr.i64;
}

/**************************************************************************
 VCPU control register access routines
**************************************************************************/

IA64FAULT vcpu_get_dcr(VCPU * vcpu, u64 * pval)
{
//verbose("vcpu_get_dcr: called @%p\n",PSCB(vcpu,iip));
	// Reads of cr.dcr on Xen always have the sign bit set, so
	// a domain can differentiate whether it is running on SP or not
	*pval = PSCBX(vcpu, dcr) | 0x8000000000000000L;
	return IA64_NO_FAULT;
}

IA64FAULT vcpu_get_iva(VCPU * vcpu, u64 * pval)
{
	if (VMX_DOMAIN(vcpu))
		*pval = PSCB(vcpu, iva) & ~0x7fffL;
	else
		*pval = PSCBX(vcpu, iva) & ~0x7fffL;

	return IA64_NO_FAULT;
}

IA64FAULT vcpu_get_pta(VCPU * vcpu, u64 * pval)
{
	*pval = PSCB(vcpu, pta);
	return IA64_NO_FAULT;
}

IA64FAULT vcpu_get_ipsr(VCPU * vcpu, u64 * pval)
{
	//REGS *regs = vcpu_regs(vcpu);
	//*pval = regs->cr_ipsr;
	*pval = PSCB(vcpu, ipsr);
	return IA64_NO_FAULT;
}

IA64FAULT vcpu_get_isr(VCPU * vcpu, u64 * pval)
{
	*pval = PSCB(vcpu, isr);
	return IA64_NO_FAULT;
}

IA64FAULT vcpu_get_iip(VCPU * vcpu, u64 * pval)
{
	//REGS *regs = vcpu_regs(vcpu);
	//*pval = regs->cr_iip;
	*pval = PSCB(vcpu, iip);
	return IA64_NO_FAULT;
}

IA64FAULT vcpu_get_ifa(VCPU * vcpu, u64 * pval)
{
	PRIVOP_COUNT_ADDR(vcpu_regs(vcpu), privop_inst_get_ifa);
	*pval = PSCB(vcpu, ifa);
	return IA64_NO_FAULT;
}

unsigned long vcpu_get_rr_ps(VCPU * vcpu, u64 vadr)
{
	ia64_rr rr;

	rr.rrval = PSCB(vcpu, rrs)[vadr >> 61];
	return rr.ps;
}

unsigned long vcpu_get_rr_rid(VCPU * vcpu, u64 vadr)
{
	ia64_rr rr;

	rr.rrval = PSCB(vcpu, rrs)[vadr >> 61];
	return rr.rid;
}

unsigned long vcpu_get_itir_on_fault(VCPU * vcpu, u64 ifa)
{
	ia64_rr rr;

	rr.rrval = 0;
	rr.ps = vcpu_get_rr_ps(vcpu, ifa);
	rr.rid = vcpu_get_rr_rid(vcpu, ifa);
	return rr.rrval;
}

IA64FAULT vcpu_get_itir(VCPU * vcpu, u64 * pval)
{
	u64 val = PSCB(vcpu, itir);
	*pval = val;
	return IA64_NO_FAULT;
}

IA64FAULT vcpu_get_iipa(VCPU * vcpu, u64 * pval)
{
	u64 val = PSCB(vcpu, iipa);
	// SP entry code does not save iipa yet nor does it get
	//  properly delivered in the pscb
//	printk("*** vcpu_get_iipa: cr.iipa not fully implemented yet!!\n");
	*pval = val;
	return IA64_NO_FAULT;
}

IA64FAULT vcpu_get_ifs(VCPU * vcpu, u64 * pval)
{
	//PSCB(vcpu,ifs) = PSCB(vcpu)->regs.cr_ifs;
	//*pval = PSCB(vcpu,regs).cr_ifs;
	*pval = PSCB(vcpu, ifs);
	PSCB(vcpu, incomplete_regframe) = 0;
	return IA64_NO_FAULT;
}

IA64FAULT vcpu_get_iim(VCPU * vcpu, u64 * pval)
{
	u64 val = PSCB(vcpu, iim);
	*pval = val;
	return IA64_NO_FAULT;
}

IA64FAULT vcpu_get_iha(VCPU * vcpu, u64 * pval)
{
	PRIVOP_COUNT_ADDR(vcpu_regs(vcpu), privop_inst_thash);
	*pval = PSCB(vcpu, iha);
	return IA64_NO_FAULT;
}

IA64FAULT vcpu_set_dcr(VCPU * vcpu, u64 val)
{
	// Reads of cr.dcr on SP always have the sign bit set, so
	// a domain can differentiate whether it is running on SP or not
	// Thus, writes of DCR should ignore the sign bit
//verbose("vcpu_set_dcr: called\n");
	PSCBX(vcpu, dcr) = val & ~0x8000000000000000L;
	return IA64_NO_FAULT;
}

IA64FAULT vcpu_set_iva(VCPU * vcpu, u64 val)
{
	if (VMX_DOMAIN(vcpu))
		PSCB(vcpu, iva) = val & ~0x7fffL;
	else
		PSCBX(vcpu, iva) = val & ~0x7fffL;

	return IA64_NO_FAULT;
}

IA64FAULT vcpu_set_pta(VCPU * vcpu, u64 val)
{
	if (val & IA64_PTA_LFMT) {
<<<<<<< HEAD
		printk("*** No support for VHPT long format yet!!\n");
		return (IA64_ILLOP_FAULT);
=======
		printf("*** No support for VHPT long format yet!!\n");
		return IA64_ILLOP_FAULT;
>>>>>>> 72b53bbf
	}
	if (val & (0x3f << 9))	/* reserved fields */
		return IA64_RSVDREG_FAULT;
	if (val & 2)		/* reserved fields */
		return IA64_RSVDREG_FAULT;
	PSCB(vcpu, pta) = val;
	return IA64_NO_FAULT;
}

IA64FAULT vcpu_set_ipsr(VCPU * vcpu, u64 val)
{
	PSCB(vcpu, ipsr) = val;
	return IA64_NO_FAULT;
}

IA64FAULT vcpu_set_isr(VCPU * vcpu, u64 val)
{
	PSCB(vcpu, isr) = val;
	return IA64_NO_FAULT;
}

IA64FAULT vcpu_set_iip(VCPU * vcpu, u64 val)
{
	PSCB(vcpu, iip) = val;
	return IA64_NO_FAULT;
}

IA64FAULT vcpu_increment_iip(VCPU * vcpu)
{
	REGS *regs = vcpu_regs(vcpu);
	struct ia64_psr *ipsr = (struct ia64_psr *)&regs->cr_ipsr;
	if (ipsr->ri == 2) {
		ipsr->ri = 0;
		regs->cr_iip += 16;
	} else
		ipsr->ri++;
	return IA64_NO_FAULT;
}

IA64FAULT vcpu_set_ifa(VCPU * vcpu, u64 val)
{
	PSCB(vcpu, ifa) = val;
	return IA64_NO_FAULT;
}

IA64FAULT vcpu_set_itir(VCPU * vcpu, u64 val)
{
	PSCB(vcpu, itir) = val;
	return IA64_NO_FAULT;
}

IA64FAULT vcpu_set_iipa(VCPU * vcpu, u64 val)
{
	// SP entry code does not save iipa yet nor does it get
	//  properly delivered in the pscb
<<<<<<< HEAD
//	printk("*** vcpu_set_iipa: cr.iipa not fully implemented yet!!\n");
	PSCB(vcpu,iipa) = val;
=======
//	printf("*** vcpu_set_iipa: cr.iipa not fully implemented yet!!\n");
	PSCB(vcpu, iipa) = val;
>>>>>>> 72b53bbf
	return IA64_NO_FAULT;
}

IA64FAULT vcpu_set_ifs(VCPU * vcpu, u64 val)
{
	//REGS *regs = vcpu_regs(vcpu);
	PSCB(vcpu, ifs) = val;
	return IA64_NO_FAULT;
}

IA64FAULT vcpu_set_iim(VCPU * vcpu, u64 val)
{
	PSCB(vcpu, iim) = val;
	return IA64_NO_FAULT;
}

IA64FAULT vcpu_set_iha(VCPU * vcpu, u64 val)
{
	PSCB(vcpu, iha) = val;
	return IA64_NO_FAULT;
}

/**************************************************************************
 VCPU interrupt control register access routines
**************************************************************************/

void vcpu_pend_unspecified_interrupt(VCPU * vcpu)
{
	PSCB(vcpu, pending_interruption) = 1;
}

void vcpu_pend_interrupt(VCPU * vcpu, u64 vector)
{
	if (vector & ~0xff) {
		printk("vcpu_pend_interrupt: bad vector\n");
		return;
	}

	if (vcpu->arch.event_callback_ip) {
<<<<<<< HEAD
		printk("Deprecated interface. Move to new event based solution\n");
=======
		printf("Deprecated interface. Move to new event based "
		       "solution\n");
>>>>>>> 72b53bbf
		return;
	}

	if (VMX_DOMAIN(vcpu)) {
		set_bit(vector, VCPU(vcpu, irr));
	} else {
		set_bit(vector, PSCBX(vcpu, irr));
		PSCB(vcpu, pending_interruption) = 1;
	}
}

#define	IA64_TPR_MMI	0x10000
#define	IA64_TPR_MIC	0x000f0

/* checks to see if a VCPU has any unmasked pending interrupts
 * if so, returns the highest, else returns SPURIOUS_VECTOR */
/* NOTE: Since this gets called from vcpu_get_ivr() and the
 * semantics of "mov rx=cr.ivr" ignore the setting of the psr.i bit,
 * this routine also ignores pscb.interrupt_delivery_enabled
 * and this must be checked independently; see vcpu_deliverable interrupts() */
u64 vcpu_check_pending_interrupts(VCPU * vcpu)
{
	u64 *p, *r, bits, bitnum, mask, i, vector;

	if (vcpu->arch.event_callback_ip)
		return SPURIOUS_VECTOR;

	/* Always check pending event, since guest may just ack the
	 * event injection without handle. Later guest may throw out
	 * the event itself.
	 */
 check_start:
	if (event_pending(vcpu) &&
	    !test_bit(vcpu->domain->shared_info->arch.evtchn_vector,
		      &PSCBX(vcpu, insvc[0])))
		vcpu_pend_interrupt(vcpu,
		                    vcpu->domain->shared_info->arch.
		                    evtchn_vector);

	p = &PSCBX(vcpu, irr[3]);
	r = &PSCBX(vcpu, insvc[3]);
	for (i = 3 ;; p--, r--, i--) {
		bits = *p;
		if (bits)
			break;	// got a potential interrupt
		if (*r) {
			// nothing in this word which is pending+inservice
			// but there is one inservice which masks lower
			return SPURIOUS_VECTOR;
		}
		if (i == 0) {
			// checked all bits... nothing pending+inservice
			return SPURIOUS_VECTOR;
		}
	}
	// have a pending,deliverable interrupt... see if it is masked
	bitnum = ia64_fls(bits);
<<<<<<< HEAD
//printk("XXXXXXX vcpu_check_pending_interrupts: got bitnum=%p...\n",bitnum);
	vector = bitnum+(i*64);
=======
//printf("XXXXXXX vcpu_check_pending_interrupts: got bitnum=%p...\n",bitnum);
	vector = bitnum + (i * 64);
>>>>>>> 72b53bbf
	mask = 1L << bitnum;
	/* sanity check for guest timer interrupt */
	if (vector == (PSCB(vcpu, itv) & 0xff)) {
		uint64_t now = ia64_get_itc();
		if (now < PSCBX(vcpu, domain_itm)) {
//			printk("Ooops, pending guest timer before its due\n");
			PSCBX(vcpu, irr[i]) &= ~mask;
			goto check_start;
		}
	}
//printk("XXXXXXX vcpu_check_pending_interrupts: got vector=%p...\n",vector);
	if (*r >= mask) {
		// masked by equal inservice
//printk("but masked by equal inservice\n");
		return SPURIOUS_VECTOR;
	}
	if (PSCB(vcpu, tpr) & IA64_TPR_MMI) {
		// tpr.mmi is set
//printk("but masked by tpr.mmi\n");
		return SPURIOUS_VECTOR;
	}
	if (((PSCB(vcpu, tpr) & IA64_TPR_MIC) + 15) >= vector) {
		//tpr.mic masks class
//printk("but masked by tpr.mic\n");
		return SPURIOUS_VECTOR;
	}
<<<<<<< HEAD

//printk("returned to caller\n");
=======
//printf("returned to caller\n");
>>>>>>> 72b53bbf
	return vector;
}

u64 vcpu_deliverable_interrupts(VCPU * vcpu)
{
	return (vcpu_get_psr_i(vcpu) &&
		vcpu_check_pending_interrupts(vcpu) != SPURIOUS_VECTOR);
}

u64 vcpu_deliverable_timer(VCPU * vcpu)
{
	return (vcpu_get_psr_i(vcpu) &&
		vcpu_check_pending_interrupts(vcpu) == PSCB(vcpu, itv));
}

IA64FAULT vcpu_get_lid(VCPU * vcpu, u64 * pval)
{
	/* Use EID=0, ID=vcpu_id.  */
	*pval = vcpu->vcpu_id << 24;
	return IA64_NO_FAULT;
}

IA64FAULT vcpu_get_ivr(VCPU * vcpu, u64 * pval)
{
	int i;
	u64 vector, mask;

#define HEARTBEAT_FREQ 16	// period in seconds
#ifdef HEARTBEAT_FREQ
#define N_DOMS 16		// period in seconds
#if 0
	static long count[N_DOMS] = { 0 };
#endif
	static long nonclockcount[N_DOMS] = { 0 };
	unsigned domid = vcpu->domain->domain_id;
#endif
#ifdef IRQ_DEBUG
	static char firstivr = 1;
	static char firsttime[256];
	if (firstivr) {
		int i;
		for (i = 0; i < 256; i++)
			firsttime[i] = 1;
		firstivr = 0;
	}
#endif

	vector = vcpu_check_pending_interrupts(vcpu);
	if (vector == SPURIOUS_VECTOR) {
		PSCB(vcpu, pending_interruption) = 0;
		*pval = vector;
		return IA64_NO_FAULT;
	}
#ifdef HEARTBEAT_FREQ
	if (domid >= N_DOMS)
		domid = N_DOMS - 1;
#if 0
<<<<<<< HEAD
	if (vector == (PSCB(vcpu,itv) & 0xff)) {
	    if (!(++count[domid] & ((HEARTBEAT_FREQ*1024)-1))) {
		printk("Dom%d heartbeat... ticks=%lx,nonticks=%lx\n",
			domid, count[domid], nonclockcount[domid]);
		//count[domid] = 0;
		//dump_runq();
	    }
=======
	if (vector == (PSCB(vcpu, itv) & 0xff)) {
		if (!(++count[domid] & ((HEARTBEAT_FREQ * 1024) - 1))) {
			printf("Dom%d heartbeat... ticks=%lx,nonticks=%lx\n",
			       domid, count[domid], nonclockcount[domid]);
			//count[domid] = 0;
			//dump_runq();
		}
>>>>>>> 72b53bbf
	}
#endif
	else
		nonclockcount[domid]++;
#endif
	// now have an unmasked, pending, deliverable vector!
	// getting ivr has "side effects"
#ifdef IRQ_DEBUG
	if (firsttime[vector]) {
<<<<<<< HEAD
		printk("*** First get_ivr on vector=%lu,itc=%lx\n",
			vector,ia64_get_itc());
		firsttime[vector]=0;
=======
		printf("*** First get_ivr on vector=%lu,itc=%lx\n",
		       vector, ia64_get_itc());
		firsttime[vector] = 0;
>>>>>>> 72b53bbf
	}
#endif
	/* if delivering a timer interrupt, remember domain_itm, which
	 * needs to be done before clearing irr
	 */
	if (vector == (PSCB(vcpu, itv) & 0xff)) {
		PSCBX(vcpu, domain_itm_last) = PSCBX(vcpu, domain_itm);
	}

	i = vector >> 6;
	mask = 1L << (vector & 0x3f);
<<<<<<< HEAD
//printk("ZZZZZZ vcpu_get_ivr: setting insvc mask for vector %lu\n",vector);
	PSCBX(vcpu,insvc[i]) |= mask;
	PSCBX(vcpu,irr[i]) &= ~mask;
=======
//printf("ZZZZZZ vcpu_get_ivr: setting insvc mask for vector %lu\n",vector);
	PSCBX(vcpu, insvc[i]) |= mask;
	PSCBX(vcpu, irr[i]) &= ~mask;
>>>>>>> 72b53bbf
	//PSCB(vcpu,pending_interruption)--;
	*pval = vector;
	return IA64_NO_FAULT;
}

IA64FAULT vcpu_get_tpr(VCPU * vcpu, u64 * pval)
{
	*pval = PSCB(vcpu, tpr);
	return IA64_NO_FAULT;
}

IA64FAULT vcpu_get_eoi(VCPU * vcpu, u64 * pval)
{
	*pval = 0L;		// reads of eoi always return 0
	return IA64_NO_FAULT;
}

IA64FAULT vcpu_get_irr0(VCPU * vcpu, u64 * pval)
{
	*pval = PSCBX(vcpu, irr[0]);
	return IA64_NO_FAULT;
}

IA64FAULT vcpu_get_irr1(VCPU * vcpu, u64 * pval)
{
	*pval = PSCBX(vcpu, irr[1]);
	return IA64_NO_FAULT;
}

IA64FAULT vcpu_get_irr2(VCPU * vcpu, u64 * pval)
{
	*pval = PSCBX(vcpu, irr[2]);
	return IA64_NO_FAULT;
}

IA64FAULT vcpu_get_irr3(VCPU * vcpu, u64 * pval)
{
	*pval = PSCBX(vcpu, irr[3]);
	return IA64_NO_FAULT;
}

IA64FAULT vcpu_get_itv(VCPU * vcpu, u64 * pval)
{
	*pval = PSCB(vcpu, itv);
	return IA64_NO_FAULT;
}

IA64FAULT vcpu_get_pmv(VCPU * vcpu, u64 * pval)
{
	*pval = PSCB(vcpu, pmv);
	return IA64_NO_FAULT;
}

IA64FAULT vcpu_get_cmcv(VCPU * vcpu, u64 * pval)
{
	*pval = PSCB(vcpu, cmcv);
	return IA64_NO_FAULT;
}

IA64FAULT vcpu_get_lrr0(VCPU * vcpu, u64 * pval)
{
	// fix this when setting values other than m-bit is supported
	printk("vcpu_get_lrr0: Unmasked interrupts unsupported\n");
	*pval = (1L << 16);
	return IA64_NO_FAULT;
}

IA64FAULT vcpu_get_lrr1(VCPU * vcpu, u64 * pval)
{
	// fix this when setting values other than m-bit is supported
	printk("vcpu_get_lrr1: Unmasked interrupts unsupported\n");
	*pval = (1L << 16);
	return IA64_NO_FAULT;
}

IA64FAULT vcpu_set_lid(VCPU * vcpu, u64 val)
{
<<<<<<< HEAD
	printk("vcpu_set_lid: Setting cr.lid is unsupported\n");
	return (IA64_ILLOP_FAULT);
=======
	printf("vcpu_set_lid: Setting cr.lid is unsupported\n");
	return IA64_ILLOP_FAULT;
>>>>>>> 72b53bbf
}

IA64FAULT vcpu_set_tpr(VCPU * vcpu, u64 val)
{
	if (val & 0xff00)
		return IA64_RSVDREG_FAULT;
	PSCB(vcpu, tpr) = val;
	/* This can unmask interrupts.  */
	if (vcpu_check_pending_interrupts(vcpu) != SPURIOUS_VECTOR)
		PSCB(vcpu, pending_interruption) = 1;
	return IA64_NO_FAULT;
}

IA64FAULT vcpu_set_eoi(VCPU * vcpu, u64 val)
{
	u64 *p, bits, vec, bitnum;
	int i;

	p = &PSCBX(vcpu, insvc[3]);
	for (i = 3; (i >= 0) && !(bits = *p); i--, p--)
		;
	if (i < 0) {
		printk("Trying to EOI interrupt when none are in-service.\n");
		return IA64_NO_FAULT;
	}
	bitnum = ia64_fls(bits);
	vec = bitnum + (i * 64);
	/* clear the correct bit */
	bits &= ~(1L << bitnum);
	*p = bits;
	/* clearing an eoi bit may unmask another pending interrupt... */
	if (!vcpu->vcpu_info->evtchn_upcall_mask) {	// but only if enabled...
		// worry about this later... Linux only calls eoi
		// with interrupts disabled
		printk("Trying to EOI interrupt with interrupts enabled\n");
	}
	if (vcpu_check_pending_interrupts(vcpu) != SPURIOUS_VECTOR)
<<<<<<< HEAD
		PSCB(vcpu,pending_interruption) = 1;
//printk("YYYYY vcpu_set_eoi: Successful\n");
	return (IA64_NO_FAULT);
=======
		PSCB(vcpu, pending_interruption) = 1;
//printf("YYYYY vcpu_set_eoi: Successful\n");
	return IA64_NO_FAULT;
>>>>>>> 72b53bbf
}

IA64FAULT vcpu_set_lrr0(VCPU * vcpu, u64 val)
{
	if (!(val & (1L << 16))) {
<<<<<<< HEAD
		printk("vcpu_set_lrr0: Unmasked interrupts unsupported\n");
		return (IA64_ILLOP_FAULT);
=======
		printf("vcpu_set_lrr0: Unmasked interrupts unsupported\n");
		return IA64_ILLOP_FAULT;
>>>>>>> 72b53bbf
	}
	// no place to save this state but nothing to do anyway
	return IA64_NO_FAULT;
}

IA64FAULT vcpu_set_lrr1(VCPU * vcpu, u64 val)
{
	if (!(val & (1L << 16))) {
<<<<<<< HEAD
		printk("vcpu_set_lrr0: Unmasked interrupts unsupported\n");
		return (IA64_ILLOP_FAULT);
=======
		printf("vcpu_set_lrr0: Unmasked interrupts unsupported\n");
		return IA64_ILLOP_FAULT;
>>>>>>> 72b53bbf
	}
	// no place to save this state but nothing to do anyway
	return IA64_NO_FAULT;
}

IA64FAULT vcpu_set_itv(VCPU * vcpu, u64 val)
{
	/* Check reserved fields.  */
	if (val & 0xef00)
		return IA64_ILLOP_FAULT;
	PSCB(vcpu, itv) = val;
	if (val & 0x10000) {
		/* Disable itm.  */
		PSCBX(vcpu, domain_itm) = 0;
	} else
		vcpu_set_next_timer(vcpu);
	return IA64_NO_FAULT;
}

IA64FAULT vcpu_set_pmv(VCPU * vcpu, u64 val)
{
	if (val & 0xef00)	/* reserved fields */
		return IA64_RSVDREG_FAULT;
	PSCB(vcpu, pmv) = val;
	return IA64_NO_FAULT;
}

IA64FAULT vcpu_set_cmcv(VCPU * vcpu, u64 val)
{
	if (val & 0xef00)	/* reserved fields */
		return IA64_RSVDREG_FAULT;
	PSCB(vcpu, cmcv) = val;
	return IA64_NO_FAULT;
}

/**************************************************************************
 VCPU temporary register access routines
**************************************************************************/
u64 vcpu_get_tmp(VCPU * vcpu, u64 index)
{
	if (index > 7)
		return 0;
	return PSCB(vcpu, tmp[index]);
}

void vcpu_set_tmp(VCPU * vcpu, u64 index, u64 val)
{
	if (index <= 7)
		PSCB(vcpu, tmp[index]) = val;
}

/**************************************************************************
Interval timer routines
**************************************************************************/

BOOLEAN vcpu_timer_disabled(VCPU * vcpu)
{
	u64 itv = PSCB(vcpu, itv);
	return (!itv || !!(itv & 0x10000));
}

BOOLEAN vcpu_timer_inservice(VCPU * vcpu)
{
	u64 itv = PSCB(vcpu, itv);
	return test_bit(itv, PSCBX(vcpu, insvc));
}

BOOLEAN vcpu_timer_expired(VCPU * vcpu)
{
	unsigned long domain_itm = PSCBX(vcpu, domain_itm);
	unsigned long now = ia64_get_itc();

	if (!domain_itm)
		return FALSE;
	if (now < domain_itm)
		return FALSE;
	if (vcpu_timer_disabled(vcpu))
		return FALSE;
	return TRUE;
}

void vcpu_safe_set_itm(unsigned long val)
{
	unsigned long epsilon = 100;
	unsigned long flags;
	u64 now = ia64_get_itc();

	local_irq_save(flags);
	while (1) {
//printk("*** vcpu_safe_set_itm: Setting itm to %lx, itc=%lx\n",val,now);
		ia64_set_itm(val);
		if (val > (now = ia64_get_itc()))
			break;
		val = now + epsilon;
		epsilon <<= 1;
	}
	local_irq_restore(flags);
}

void vcpu_set_next_timer(VCPU * vcpu)
{
	u64 d = PSCBX(vcpu, domain_itm);
	//u64 s = PSCBX(vcpu,xen_itm);
	u64 s = local_cpu_data->itm_next;
	u64 now = ia64_get_itc();

	/* gloss over the wraparound problem for now... we know it exists
	 * but it doesn't matter right now */

	if (is_idle_domain(vcpu->domain)) {
//		printk("****** vcpu_set_next_timer called during idle!!\n");
		vcpu_safe_set_itm(s);
		return;
	}
	//s = PSCBX(vcpu,xen_itm);
	if (d && (d > now) && (d < s)) {
		vcpu_safe_set_itm(d);
		//using_domain_as_itm++;
	} else {
		vcpu_safe_set_itm(s);
		//using_xen_as_itm++;
	}
}

IA64FAULT vcpu_set_itm(VCPU * vcpu, u64 val)
{
	//UINT now = ia64_get_itc();

	//if (val < now) val = now + 1000;
<<<<<<< HEAD
//printk("*** vcpu_set_itm: called with %lx\n",val);
	PSCBX(vcpu,domain_itm) = val;
=======
//printf("*** vcpu_set_itm: called with %lx\n",val);
	PSCBX(vcpu, domain_itm) = val;
>>>>>>> 72b53bbf
	vcpu_set_next_timer(vcpu);
	return IA64_NO_FAULT;
}

IA64FAULT vcpu_set_itc(VCPU * vcpu, u64 val)
{
#define DISALLOW_SETTING_ITC_FOR_NOW
#ifdef DISALLOW_SETTING_ITC_FOR_NOW
	static int did_print;
	if (!did_print) {
		printk("vcpu_set_itc: Setting ar.itc is currently disabled\n");
		printk("(this message is only displayed one)\n");
		did_print = 1;
	}
#else
	u64 oldnow = ia64_get_itc();
	u64 olditm = PSCBX(vcpu, domain_itm);
	unsigned long d = olditm - oldnow;
	unsigned long x = local_cpu_data->itm_next - oldnow;

	u64 newnow = val, min_delta;

	local_irq_disable();
	if (olditm) {
<<<<<<< HEAD
printk("**** vcpu_set_itc(%lx): vitm changed to %lx\n",val,newnow+d);
		PSCBX(vcpu,domain_itm) = newnow + d;
=======
		printf("**** vcpu_set_itc(%lx): vitm changed to %lx\n", val,
		       newnow + d);
		PSCBX(vcpu, domain_itm) = newnow + d;
>>>>>>> 72b53bbf
	}
	local_cpu_data->itm_next = newnow + x;
	d = PSCBX(vcpu, domain_itm);
	x = local_cpu_data->itm_next;

	ia64_set_itc(newnow);
	if (d && (d > newnow) && (d < x)) {
		vcpu_safe_set_itm(d);
		//using_domain_as_itm++;
	} else {
		vcpu_safe_set_itm(x);
		//using_xen_as_itm++;
	}
	local_irq_enable();
#endif
	return IA64_NO_FAULT;
}

IA64FAULT vcpu_get_itm(VCPU * vcpu, u64 * pval)
{
	//FIXME: Implement this
<<<<<<< HEAD
	printk("vcpu_get_itm: Getting cr.itm is unsupported... continuing\n");
	return (IA64_NO_FAULT);
	//return (IA64_ILLOP_FAULT);
=======
	printf("vcpu_get_itm: Getting cr.itm is unsupported... continuing\n");
	return IA64_NO_FAULT;
	//return IA64_ILLOP_FAULT;
>>>>>>> 72b53bbf
}

IA64FAULT vcpu_get_itc(VCPU * vcpu, u64 * pval)
{
	//TODO: Implement this
<<<<<<< HEAD
	printk("vcpu_get_itc: Getting ar.itc is unsupported\n");
	return (IA64_ILLOP_FAULT);
=======
	printf("vcpu_get_itc: Getting ar.itc is unsupported\n");
	return IA64_ILLOP_FAULT;
>>>>>>> 72b53bbf
}

void vcpu_pend_timer(VCPU * vcpu)
{
	u64 itv = PSCB(vcpu, itv) & 0xff;

	if (vcpu_timer_disabled(vcpu))
		return;
	//if (vcpu_timer_inservice(vcpu)) return;
	if (PSCBX(vcpu, domain_itm_last) == PSCBX(vcpu, domain_itm)) {
		// already delivered an interrupt for this so
		// don't deliver another
		return;
	}
	if (vcpu->arch.event_callback_ip) {
		/* A small window may occur when injecting vIRQ while related
		 * handler has not been registered. Don't fire in such case.
		 */
		if (vcpu->virq_to_evtchn[VIRQ_ITC]) {
			send_guest_vcpu_virq(vcpu, VIRQ_ITC);
			PSCBX(vcpu, domain_itm_last) = PSCBX(vcpu, domain_itm);
		}
	} else
		vcpu_pend_interrupt(vcpu, itv);
}

// returns true if ready to deliver a timer interrupt too early
u64 vcpu_timer_pending_early(VCPU * vcpu)
{
	u64 now = ia64_get_itc();
	u64 itm = PSCBX(vcpu, domain_itm);

	if (vcpu_timer_disabled(vcpu))
		return 0;
	if (!itm)
		return 0;
	return (vcpu_deliverable_timer(vcpu) && (now < itm));
}

/**************************************************************************
Privileged operation emulation routines
**************************************************************************/

static void vcpu_force_tlb_miss(VCPU * vcpu, u64 ifa)
{
	PSCB(vcpu, ifa) = ifa;
	PSCB(vcpu, itir) = vcpu_get_itir_on_fault(vcpu, ifa);
	vcpu_thash(current, ifa, &PSCB(current, iha));
}

IA64FAULT vcpu_force_inst_miss(VCPU * vcpu, u64 ifa)
{
	vcpu_force_tlb_miss(vcpu, ifa);
	return vcpu_get_rr_ve(vcpu, ifa) ? IA64_INST_TLB_VECTOR :
		IA64_ALT_INST_TLB_VECTOR;
}

IA64FAULT vcpu_force_data_miss(VCPU * vcpu, u64 ifa)
{
	vcpu_force_tlb_miss(vcpu, ifa);
	return vcpu_get_rr_ve(vcpu, ifa) ? IA64_DATA_TLB_VECTOR :
		IA64_ALT_DATA_TLB_VECTOR;
}

IA64FAULT vcpu_rfi(VCPU * vcpu)
{
	// TODO: Only allowed for current vcpu
	PSR psr;
	u64 int_enable, regspsr = 0;
	u64 ifs;
	REGS *regs = vcpu_regs(vcpu);
	extern void dorfirfi(void);

	psr.i64 = PSCB(vcpu, ipsr);
	if (psr.ia64_psr.cpl < 3)
		psr.ia64_psr.cpl = 2;
	int_enable = psr.ia64_psr.i;
	if (psr.ia64_psr.ic)
		PSCB(vcpu, interrupt_collection_enabled) = 1;
	if (psr.ia64_psr.dt && psr.ia64_psr.rt && psr.ia64_psr.it)
		vcpu_set_metaphysical_mode(vcpu, FALSE);
	else
		vcpu_set_metaphysical_mode(vcpu, TRUE);
	psr.ia64_psr.ic = 1;
	psr.ia64_psr.i = 1;
	psr.ia64_psr.dt = 1;
	psr.ia64_psr.rt = 1;
	psr.ia64_psr.it = 1;
	psr.ia64_psr.bn = 1;
	//psr.pk = 1;  // checking pkeys shouldn't be a problem but seems broken
	if (psr.ia64_psr.be) {
<<<<<<< HEAD
		printk("*** DOMAIN TRYING TO TURN ON BIG-ENDIAN!!!\n");
		return (IA64_ILLOP_FAULT);
=======
		printf("*** DOMAIN TRYING TO TURN ON BIG-ENDIAN!!!\n");
		return IA64_ILLOP_FAULT;
>>>>>>> 72b53bbf
	}
	PSCB(vcpu, incomplete_regframe) = 0;	// is this necessary?
	ifs = PSCB(vcpu, ifs);
	//if ((ifs & regs->cr_ifs & 0x8000000000000000L) && ifs != regs->cr_ifs) {
	//if ((ifs & 0x8000000000000000L) && ifs != regs->cr_ifs) {
	if (ifs & regs->cr_ifs & 0x8000000000000000L) {
		// TODO: validate PSCB(vcpu,iip)
		// TODO: PSCB(vcpu,ipsr) = psr;
		PSCB(vcpu, ipsr) = psr.i64;
		// now set up the trampoline
		regs->cr_iip = *(unsigned long *)dorfirfi; // function pointer!!
		__asm__ __volatile("mov %0=psr;;":"=r"(regspsr)::"memory");
		regs->cr_ipsr =
		    regspsr & ~(IA64_PSR_I | IA64_PSR_IC | IA64_PSR_BN);
	} else {
		regs->cr_ipsr = psr.i64;
		regs->cr_iip = PSCB(vcpu, iip);
	}
	PSCB(vcpu, interrupt_collection_enabled) = 1;
	vcpu_bsw1(vcpu);
	vcpu->vcpu_info->evtchn_upcall_mask = !int_enable;
	return IA64_NO_FAULT;
}

IA64FAULT vcpu_cover(VCPU * vcpu)
{
	// TODO: Only allowed for current vcpu
	REGS *regs = vcpu_regs(vcpu);

	if (!PSCB(vcpu, interrupt_collection_enabled)) {
		if (!PSCB(vcpu, incomplete_regframe))
			PSCB(vcpu, ifs) = regs->cr_ifs;
		else
			PSCB(vcpu, incomplete_regframe) = 0;
	}
	regs->cr_ifs = 0;
	return IA64_NO_FAULT;
}

IA64FAULT vcpu_thash(VCPU * vcpu, u64 vadr, u64 * pval)
{
	u64 pta = PSCB(vcpu, pta);
	u64 pta_sz = (pta & IA64_PTA_SZ(0x3f)) >> IA64_PTA_SZ_BIT;
	u64 pta_base = pta & ~((1UL << IA64_PTA_BASE_BIT) - 1);
	u64 Mask = (1L << pta_sz) - 1;
	u64 Mask_60_15 = (Mask >> 15) & 0x3fffffffffff;
	u64 compMask_60_15 = ~Mask_60_15;
	u64 rr_ps = vcpu_get_rr_ps(vcpu, vadr);
	u64 VHPT_offset = (vadr >> rr_ps) << 3;
	u64 VHPT_addr1 = vadr & 0xe000000000000000L;
	u64 VHPT_addr2a =
	    ((pta_base >> 15) & 0x3fffffffffff) & compMask_60_15;
	u64 VHPT_addr2b =
	    ((VHPT_offset >> 15) & 0x3fffffffffff) & Mask_60_15;
	u64 VHPT_addr3 = VHPT_offset & 0x7fff;
	u64 VHPT_addr = VHPT_addr1 | ((VHPT_addr2a | VHPT_addr2b) << 15) |
	    VHPT_addr3;

//verbose("vcpu_thash: vadr=%p, VHPT_addr=%p\n",vadr,VHPT_addr);
	*pval = VHPT_addr;
	return IA64_NO_FAULT;
}

IA64FAULT vcpu_ttag(VCPU * vcpu, u64 vadr, u64 * padr)
{
<<<<<<< HEAD
	printk("vcpu_ttag: ttag instruction unsupported\n");
	return (IA64_ILLOP_FAULT);
=======
	printf("vcpu_ttag: ttag instruction unsupported\n");
	return IA64_ILLOP_FAULT;
>>>>>>> 72b53bbf
}

int warn_region0_address = 0;	// FIXME later: tie to a boot parameter?

/* Return TRUE iff [b1,e1] and [b2,e2] partially or fully overlaps.  */
static inline int range_overlap(u64 b1, u64 e1, u64 b2, u64 e2)
{
	return (b1 <= e2) && (e1 >= b2);
}

/* Crash domain if [base, base + page_size] and Xen virtual space overlaps.
   Note: LSBs of base inside page_size are ignored.  */
static inline void
check_xen_space_overlap(const char *func, u64 base, u64 page_size)
{
	/* Overlaps can occur only in region 7.
	   (This is an optimization to bypass all the checks).  */
	if (REGION_NUMBER(base) != 7)
		return;

	/* Mask LSBs of base.  */
	base &= ~(page_size - 1);

	/* FIXME: ideally an MCA should be generated...  */
	if (range_overlap(HYPERVISOR_VIRT_START, HYPERVISOR_VIRT_END,
			  base, base + page_size)
	    || range_overlap(current->domain->arch.shared_info_va,
			     current->domain->arch.shared_info_va
			     + XSI_SIZE + XMAPPEDREGS_SIZE,
			     base, base + page_size))
		panic_domain(NULL, "%s on Xen virtual space (%lx)\n",
			     func, base);
}

// FIXME: also need to check && (!trp->key || vcpu_pkr_match(trp->key))
static inline int vcpu_match_tr_entry_no_p(TR_ENTRY * trp, u64 ifa,
                                           u64 rid)
{
	return trp->rid == rid
	    && ifa >= trp->vadr && ifa <= (trp->vadr + (1L << trp->ps) - 1);
}

static inline int vcpu_match_tr_entry(TR_ENTRY * trp, u64 ifa, u64 rid)
{
	return trp->pte.p && vcpu_match_tr_entry_no_p(trp, ifa, rid);
}

static inline int
vcpu_match_tr_entry_range(TR_ENTRY * trp, u64 rid, u64 b, u64 e)
{
	return trp->rid == rid
	    && trp->pte.p
	    && range_overlap(b, e, trp->vadr, trp->vadr + (1L << trp->ps) - 1);

}

static TR_ENTRY *vcpu_tr_lookup(VCPU * vcpu, unsigned long va, u64 rid,
                                BOOLEAN is_data)
{
	unsigned char *regions;
	TR_ENTRY *trp;
	int tr_max;
	int i;

	if (is_data) {
		// data
		regions = &vcpu->arch.dtr_regions;
		trp = vcpu->arch.dtrs;
		tr_max = sizeof(vcpu->arch.dtrs) / sizeof(vcpu->arch.dtrs[0]);
	} else {
		// instruction
		regions = &vcpu->arch.itr_regions;
		trp = vcpu->arch.itrs;
		tr_max = sizeof(vcpu->arch.itrs) / sizeof(vcpu->arch.itrs[0]);
	}

	if (!vcpu_quick_region_check(*regions, va)) {
		return NULL;
	}
	for (i = 0; i < tr_max; i++, trp++) {
		if (vcpu_match_tr_entry(trp, va, rid)) {
			return trp;
		}
	}
	return NULL;
}

// return value
// 0: failure
// 1: success
int
vcpu_get_domain_bundle(VCPU * vcpu, REGS * regs, u64 gip,
                       IA64_BUNDLE * bundle)
{
	u64 gpip;		// guest pseudo phyiscal ip
	unsigned long vaddr;
	struct page_info *page;

 again:
#if 0
	// Currently xen doesn't track psr.it bits.
	// it assumes always psr.it = 1.
	if (!(VCPU(vcpu, vpsr) & IA64_PSR_IT)) {
		gpip = gip;
	} else
#endif
	{
		unsigned long region = REGION_NUMBER(gip);
		unsigned long rr = PSCB(vcpu, rrs)[region];
		unsigned long rid = rr & RR_RID_MASK;
		BOOLEAN swap_rr0;
		TR_ENTRY *trp;

		// vcpu->arch.{i, d}tlb are volatile,
		// copy its value to the variable, tr, before use.
		TR_ENTRY tr;

		trp = vcpu_tr_lookup(vcpu, gip, rid, 0);
		if (trp != NULL) {
			tr = *trp;
			goto found;
		}
		// When it failed to get a bundle, itlb miss is reflected.
		// Last itc.i value is cached to PSCBX(vcpu, itlb).
		tr = PSCBX(vcpu, itlb);
		if (vcpu_match_tr_entry(&tr, gip, rid)) {
			//DPRINTK("%s gip 0x%lx gpip 0x%lx\n", __func__,
			//	gip, gpip);
			goto found;
		}
		trp = vcpu_tr_lookup(vcpu, gip, rid, 1);
		if (trp != NULL) {
			tr = *trp;
			goto found;
		}
#if 0
		tr = PSCBX(vcpu, dtlb);
		if (vcpu_match_tr_entry(&tr, gip, rid)) {
			goto found;
		}
#endif

		// try to access gip with guest virtual address
		// This may cause tlb miss. see vcpu_translate(). Be careful!
		swap_rr0 = (!region && PSCB(vcpu, metaphysical_mode));
		if (swap_rr0) {
			set_one_rr(0x0, PSCB(vcpu, rrs[0]));
		}
		*bundle = __get_domain_bundle(gip);
		if (swap_rr0) {
			set_metaphysical_rr0();
		}
		if (bundle->i64[0] == 0 && bundle->i64[1] == 0) {
			DPRINTK("%s gip 0x%lx\n", __func__, gip);
			return 0;
		}
		return 1;

	found:
		gpip = ((tr.pte.ppn >> (tr.ps - 12)) << tr.ps) |
			(gip & ((1 << tr.ps) - 1));
	}

	vaddr = (unsigned long)domain_mpa_to_imva(vcpu->domain, gpip);
	page = virt_to_page(vaddr);
	if (get_page(page, vcpu->domain) == 0) {
		if (page_get_owner(page) != vcpu->domain) {
			// This page might be a page granted by another
			// domain.
			panic_domain(regs, "domain tries to execute foreign "
				     "domain page which might be mapped by "
				     "grant table.\n");
		}
		goto again;
	}
	*bundle = *((IA64_BUNDLE *) vaddr);
	put_page(page);
	return 1;
}

IA64FAULT vcpu_translate(VCPU * vcpu, u64 address, BOOLEAN is_data,
			 u64 * pteval, u64 * itir, u64 * iha)
{
	unsigned long region = address >> 61;
	unsigned long pta, rid, rr;
	union pte_flags pte;
	TR_ENTRY *trp;

	if (PSCB(vcpu, metaphysical_mode) && !(!is_data && region)) {
		// dom0 may generate an uncacheable physical address (msb=1)
		if (region && ((region != 4) || (vcpu->domain != dom0))) {
// FIXME: This seems to happen even though it shouldn't.  Need to track
// this down, but since it has been apparently harmless, just flag it for now
//                      panic_domain(vcpu_regs(vcpu),

			/*
			 * Guest may execute itc.d and rfi with psr.dt=0
			 * When VMM try to fetch opcode, tlb miss may happen,
			 * At this time PSCB(vcpu,metaphysical_mode)=1,
			 * region=5,VMM need to handle this tlb miss as if
			 * PSCB(vcpu,metaphysical_mode)=0
			 */
			printk("vcpu_translate: bad physical address: 0x%lx "
			       "at %lx\n", address, vcpu_regs(vcpu)->cr_iip);

		} else {
			*pteval = (address & _PAGE_PPN_MASK) |
				__DIRTY_BITS | _PAGE_PL_2 | _PAGE_AR_RWX;
			*itir = PAGE_SHIFT << 2;
			perfc_incrc(phys_translate);
			return IA64_NO_FAULT;
		}
	} else if (!region && warn_region0_address) {
		REGS *regs = vcpu_regs(vcpu);
		unsigned long viip = PSCB(vcpu, iip);
		unsigned long vipsr = PSCB(vcpu, ipsr);
		unsigned long iip = regs->cr_iip;
		unsigned long ipsr = regs->cr_ipsr;
		printk("vcpu_translate: bad address 0x%lx, viip=0x%lx, "
		       "vipsr=0x%lx, iip=0x%lx, ipsr=0x%lx continuing\n",
		       address, viip, vipsr, iip, ipsr);
	}

	rr = PSCB(vcpu, rrs)[region];
	rid = rr & RR_RID_MASK;
	if (is_data) {
		trp = vcpu_tr_lookup(vcpu, address, rid, 1);
		if (trp != NULL) {
			*pteval = trp->pte.val;
			*itir = trp->itir;
			perfc_incrc(tr_translate);
			return IA64_NO_FAULT;
		}
	}
	// FIXME?: check itr's for data accesses too, else bad things happen?
	/* else */  {
		trp = vcpu_tr_lookup(vcpu, address, rid, 0);
		if (trp != NULL) {
			*pteval = trp->pte.val;
			*itir = trp->itir;
			perfc_incrc(tr_translate);
			return IA64_NO_FAULT;
		}
	}

	/* check 1-entry TLB */
	// FIXME?: check dtlb for inst accesses too, else bad things happen?
	trp = &vcpu->arch.dtlb;
	pte = trp->pte;
	if ( /* is_data && */ pte.p
	    && vcpu_match_tr_entry_no_p(trp, address, rid)) {
		*pteval = pte.val;
		*itir = trp->itir;
		perfc_incrc(dtlb_translate);
		return IA64_USE_TLB;
	}

	/* check guest VHPT */
	pta = PSCB(vcpu, pta);
	if (pta & IA64_PTA_VF) { /* long format VHPT - not implemented */
		panic_domain(vcpu_regs(vcpu), "can't do long format VHPT\n");
		//return is_data ? IA64_DATA_TLB_VECTOR:IA64_INST_TLB_VECTOR;
	}

	*itir = rr & (RR_RID_MASK | RR_PS_MASK);
	// note: architecturally, iha is optionally set for alt faults but
	// xenlinux depends on it so should document it as part of PV interface
	vcpu_thash(vcpu, address, iha);
	if (!(rr & RR_VE_MASK) || !(pta & IA64_PTA_VE))
		return is_data ? IA64_ALT_DATA_TLB_VECTOR :
			IA64_ALT_INST_TLB_VECTOR;

	/* avoid recursively walking (short format) VHPT */
	if (((address ^ pta) & ((itir_mask(pta) << 3) >> 3)) == 0)
		return is_data ? IA64_DATA_TLB_VECTOR : IA64_INST_TLB_VECTOR;

	if (!__access_ok(*iha)
	    || __copy_from_user(&pte, (void *)(*iha), sizeof(pte)) != 0)
		// virtual VHPT walker "missed" in TLB
		return IA64_VHPT_FAULT;

	/*
	 * Optimisation: this VHPT walker aborts on not-present pages
	 * instead of inserting a not-present translation, this allows
	 * vectoring directly to the miss handler.
	 */
	if (!pte.p)
		return is_data ? IA64_DATA_TLB_VECTOR : IA64_INST_TLB_VECTOR;

	/* found mapping in guest VHPT! */
	*itir = rr & RR_PS_MASK;
	*pteval = pte.val;
	perfc_incrc(vhpt_translate);
	return IA64_NO_FAULT;
}

IA64FAULT vcpu_tpa(VCPU * vcpu, u64 vadr, u64 * padr)
{
	u64 pteval, itir, mask, iha;
	IA64FAULT fault;

	fault = vcpu_translate(vcpu, vadr, TRUE, &pteval, &itir, &iha);
	if (fault == IA64_NO_FAULT || fault == IA64_USE_TLB) {
		mask = itir_mask(itir);
		*padr = (pteval & _PAGE_PPN_MASK & mask) | (vadr & ~mask);
		return IA64_NO_FAULT;
	}
	return vcpu_force_data_miss(vcpu, vadr);
}

IA64FAULT vcpu_tak(VCPU * vcpu, u64 vadr, u64 * key)
{
<<<<<<< HEAD
	printk("vcpu_tak: tak instruction unsupported\n");
	return (IA64_ILLOP_FAULT);
=======
	printf("vcpu_tak: tak instruction unsupported\n");
	return IA64_ILLOP_FAULT;
>>>>>>> 72b53bbf
	// HACK ALERT: tak does a thash for now
	//return vcpu_thash(vcpu,vadr,key);
}

/**************************************************************************
 VCPU debug breakpoint register access routines
**************************************************************************/

IA64FAULT vcpu_set_dbr(VCPU * vcpu, u64 reg, u64 val)
{
	// TODO: unimplemented DBRs return a reserved register fault
	// TODO: Should set Logical CPU state, not just physical
	ia64_set_dbr(reg, val);
	return IA64_NO_FAULT;
}

IA64FAULT vcpu_set_ibr(VCPU * vcpu, u64 reg, u64 val)
{
	// TODO: unimplemented IBRs return a reserved register fault
	// TODO: Should set Logical CPU state, not just physical
	ia64_set_ibr(reg, val);
	return IA64_NO_FAULT;
}

IA64FAULT vcpu_get_dbr(VCPU * vcpu, u64 reg, u64 * pval)
{
	// TODO: unimplemented DBRs return a reserved register fault
	u64 val = ia64_get_dbr(reg);
	*pval = val;
	return IA64_NO_FAULT;
}

IA64FAULT vcpu_get_ibr(VCPU * vcpu, u64 reg, u64 * pval)
{
	// TODO: unimplemented IBRs return a reserved register fault
	u64 val = ia64_get_ibr(reg);
	*pval = val;
	return IA64_NO_FAULT;
}

/**************************************************************************
 VCPU performance monitor register access routines
**************************************************************************/

IA64FAULT vcpu_set_pmc(VCPU * vcpu, u64 reg, u64 val)
{
	// TODO: Should set Logical CPU state, not just physical
	// NOTE: Writes to unimplemented PMC registers are discarded
#ifdef DEBUG_PFMON
<<<<<<< HEAD
printk("vcpu_set_pmc(%x,%lx)\n",reg,val);
=======
	printf("vcpu_set_pmc(%x,%lx)\n", reg, val);
>>>>>>> 72b53bbf
#endif
	ia64_set_pmc(reg, val);
	return IA64_NO_FAULT;
}

IA64FAULT vcpu_set_pmd(VCPU * vcpu, u64 reg, u64 val)
{
	// TODO: Should set Logical CPU state, not just physical
	// NOTE: Writes to unimplemented PMD registers are discarded
#ifdef DEBUG_PFMON
<<<<<<< HEAD
printk("vcpu_set_pmd(%x,%lx)\n",reg,val);
=======
	printf("vcpu_set_pmd(%x,%lx)\n", reg, val);
>>>>>>> 72b53bbf
#endif
	ia64_set_pmd(reg, val);
	return IA64_NO_FAULT;
}

IA64FAULT vcpu_get_pmc(VCPU * vcpu, u64 reg, u64 * pval)
{
	// NOTE: Reads from unimplemented PMC registers return zero
	u64 val = (u64) ia64_get_pmc(reg);
#ifdef DEBUG_PFMON
<<<<<<< HEAD
printk("%lx=vcpu_get_pmc(%x)\n",val,reg);
=======
	printf("%lx=vcpu_get_pmc(%x)\n", val, reg);
>>>>>>> 72b53bbf
#endif
	*pval = val;
	return IA64_NO_FAULT;
}

IA64FAULT vcpu_get_pmd(VCPU * vcpu, u64 reg, u64 * pval)
{
	// NOTE: Reads from unimplemented PMD registers return zero
	u64 val = (u64) ia64_get_pmd(reg);
#ifdef DEBUG_PFMON
<<<<<<< HEAD
printk("%lx=vcpu_get_pmd(%x)\n",val,reg);
=======
	printf("%lx=vcpu_get_pmd(%x)\n", val, reg);
>>>>>>> 72b53bbf
#endif
	*pval = val;
	return IA64_NO_FAULT;
}

/**************************************************************************
 VCPU banked general register access routines
**************************************************************************/
#define vcpu_bsw0_unat(i,b0unat,b1unat,runat,IA64_PT_REGS_R16_SLOT)     \
do{     \
    __asm__ __volatile__ (                      \
        ";;extr.u %0 = %3,%6,16;;\n"            \
        "dep %1 = %0, %1, 0, 16;;\n"            \
        "st8 [%4] = %1\n"                       \
        "extr.u %0 = %2, 16, 16;;\n"            \
        "dep %3 = %0, %3, %6, 16;;\n"           \
        "st8 [%5] = %3\n"                       \
        ::"r"(i),"r"(*b1unat),"r"(*b0unat),"r"(*runat),"r"(b1unat), \
        "r"(runat),"i"(IA64_PT_REGS_R16_SLOT):"memory");    \
}while(0)

IA64FAULT vcpu_bsw0(VCPU * vcpu)
{
	// TODO: Only allowed for current vcpu
	REGS *regs = vcpu_regs(vcpu);
	unsigned long *r = &regs->r16;
	unsigned long *b0 = &PSCB(vcpu, bank0_regs[0]);
	unsigned long *b1 = &PSCB(vcpu, bank1_regs[0]);
	unsigned long *runat = &regs->eml_unat;
	unsigned long *b0unat = &PSCB(vcpu, vbnat);
	unsigned long *b1unat = &PSCB(vcpu, vnat);

	unsigned long i;

	if (VMX_DOMAIN(vcpu)) {
		if (VCPU(vcpu, vpsr) & IA64_PSR_BN) {
			for (i = 0; i < 16; i++) {
				*b1++ = *r;
				*r++ = *b0++;
			}
			vcpu_bsw0_unat(i, b0unat, b1unat, runat,
				       IA64_PT_REGS_R16_SLOT);
			VCPU(vcpu, vpsr) &= ~IA64_PSR_BN;
		}
	} else {
		if (PSCB(vcpu, banknum)) {
			for (i = 0; i < 16; i++) {
				*b1++ = *r;
				*r++ = *b0++;
			}
			vcpu_bsw0_unat(i, b0unat, b1unat, runat,
			               IA64_PT_REGS_R16_SLOT);
			PSCB(vcpu, banknum) = 0;
		}
	}
	return IA64_NO_FAULT;
}

#define vcpu_bsw1_unat(i, b0unat, b1unat, runat, IA64_PT_REGS_R16_SLOT)	\
do {             							\
	__asm__ __volatile__ (";;extr.u %0 = %3,%6,16;;\n"		\
        		      "dep %1 = %0, %1, 16, 16;;\n"		\
			      "st8 [%4] = %1\n"				\
			      "extr.u %0 = %2, 0, 16;;\n"		\
			      "dep %3 = %0, %3, %6, 16;;\n"		\
			      "st8 [%5] = %3\n"				\
			      ::"r"(i), "r"(*b0unat), "r"(*b1unat),	\
			      "r"(*runat), "r"(b0unat), "r"(runat),	\
			      "i"(IA64_PT_REGS_R16_SLOT): "memory");	\
} while(0)

IA64FAULT vcpu_bsw1(VCPU * vcpu)
{
	// TODO: Only allowed for current vcpu
	REGS *regs = vcpu_regs(vcpu);
	unsigned long *r = &regs->r16;
	unsigned long *b0 = &PSCB(vcpu, bank0_regs[0]);
	unsigned long *b1 = &PSCB(vcpu, bank1_regs[0]);
	unsigned long *runat = &regs->eml_unat;
	unsigned long *b0unat = &PSCB(vcpu, vbnat);
	unsigned long *b1unat = &PSCB(vcpu, vnat);

	unsigned long i;

	if (VMX_DOMAIN(vcpu)) {
		if (!(VCPU(vcpu, vpsr) & IA64_PSR_BN)) {
			for (i = 0; i < 16; i++) {
				*b0++ = *r;
				*r++ = *b1++;
			}
			vcpu_bsw1_unat(i, b0unat, b1unat, runat,
			               IA64_PT_REGS_R16_SLOT);
			VCPU(vcpu, vpsr) |= IA64_PSR_BN;
		}
	} else {
		if (!PSCB(vcpu, banknum)) {
			for (i = 0; i < 16; i++) {
				*b0++ = *r;
				*r++ = *b1++;
			}
			vcpu_bsw1_unat(i, b0unat, b1unat, runat,
			               IA64_PT_REGS_R16_SLOT);
			PSCB(vcpu, banknum) = 1;
		}
	}
	return IA64_NO_FAULT;
}

/**************************************************************************
 VCPU cpuid access routines
**************************************************************************/

IA64FAULT vcpu_get_cpuid(VCPU * vcpu, u64 reg, u64 * pval)
{
	// FIXME: This could get called as a result of a rsvd-reg fault
	// if reg > 3
	switch (reg) {
	case 0:
		memcpy(pval, "Xen/ia64", 8);
		break;
	case 1:
		*pval = 0;
		break;
	case 2:
		*pval = 0;
		break;
	case 3:
		*pval = ia64_get_cpuid(3);
		break;
	case 4:
		*pval = ia64_get_cpuid(4);
		break;
	default:
		if (reg > (ia64_get_cpuid(3) & 0xff))
			return IA64_RSVDREG_FAULT;
		*pval = ia64_get_cpuid(reg);
		break;
	}
	return IA64_NO_FAULT;
}

/**************************************************************************
 VCPU region register access routines
**************************************************************************/

unsigned long vcpu_get_rr_ve(VCPU * vcpu, u64 vadr)
{
	ia64_rr rr;

	rr.rrval = PSCB(vcpu, rrs)[vadr >> 61];
	return rr.ve;
}

IA64FAULT vcpu_set_rr(VCPU * vcpu, u64 reg, u64 val)
{
	PSCB(vcpu, rrs)[reg >> 61] = val;
	// warning: set_one_rr() does it "live"
	set_one_rr(reg, val);
	return IA64_NO_FAULT;
}

IA64FAULT vcpu_get_rr(VCPU * vcpu, u64 reg, u64 * pval)
{
	if (VMX_DOMAIN(vcpu))
		*pval = VMX(vcpu, vrr[reg >> 61]);
	else
		*pval = PSCB(vcpu, rrs)[reg >> 61];

	return IA64_NO_FAULT;
}

/**************************************************************************
 VCPU protection key register access routines
**************************************************************************/

IA64FAULT vcpu_get_pkr(VCPU * vcpu, u64 reg, u64 * pval)
{
#ifndef PKR_USE_FIXED
	printk("vcpu_get_pkr: called, not implemented yet\n");
	return IA64_ILLOP_FAULT;
#else
	u64 val = (u64) ia64_get_pkr(reg);
	*pval = val;
	return IA64_NO_FAULT;
#endif
}

IA64FAULT vcpu_set_pkr(VCPU * vcpu, u64 reg, u64 val)
{
#ifndef PKR_USE_FIXED
	printk("vcpu_set_pkr: called, not implemented yet\n");
	return IA64_ILLOP_FAULT;
#else
//      if (reg >= NPKRS)
//		return IA64_ILLOP_FAULT;
	vcpu->pkrs[reg] = val;
	ia64_set_pkr(reg, val);
	return IA64_NO_FAULT;
#endif
}

/**************************************************************************
 VCPU translation register access routines
**************************************************************************/

static void
vcpu_set_tr_entry_rid(TR_ENTRY * trp, u64 pte,
                      u64 itir, u64 ifa, u64 rid)
{
	u64 ps;
	union pte_flags new_pte;

	trp->itir = itir;
	trp->rid = rid;
	ps = trp->ps;
	new_pte.val = pte;
	if (new_pte.pl < 2)
		new_pte.pl = 2;
	trp->vadr = ifa & ~0xfff;
	if (ps > 12) {		// "ignore" relevant low-order bits
		new_pte.ppn &= ~((1UL << (ps - 12)) - 1);
		trp->vadr &= ~((1UL << ps) - 1);
	}

	/* Atomic write.  */
	trp->pte.val = new_pte.val;
}

static inline void
vcpu_set_tr_entry(TR_ENTRY * trp, u64 pte, u64 itir, u64 ifa)
{
	vcpu_set_tr_entry_rid(trp, pte, itir, ifa,
			      VCPU(current, rrs[ifa >> 61]) & RR_RID_MASK);
}

IA64FAULT vcpu_itr_d(VCPU * vcpu, u64 slot, u64 pte,
                     u64 itir, u64 ifa)
{
	TR_ENTRY *trp;

	if (slot >= NDTRS)
		return IA64_RSVDREG_FAULT;

	vcpu_purge_tr_entry(&PSCBX(vcpu, dtlb));

<<<<<<< HEAD
	trp = &PSCBX(vcpu,dtrs[slot]);
//printk("***** itr.d: setting slot %d: ifa=%p\n",slot,ifa);
	vcpu_set_tr_entry(trp,pte,itir,ifa);
	vcpu_quick_region_set(PSCBX(vcpu,dtr_regions),ifa);
=======
	trp = &PSCBX(vcpu, dtrs[slot]);
//printf("***** itr.d: setting slot %d: ifa=%p\n",slot,ifa);
	vcpu_set_tr_entry(trp, pte, itir, ifa);
	vcpu_quick_region_set(PSCBX(vcpu, dtr_regions), ifa);
>>>>>>> 72b53bbf

	/*
	 * FIXME According to spec, vhpt should be purged, but this
	 * incurs considerable performance loss, since it is safe for
	 * linux not to purge vhpt, vhpt purge is disabled until a
	 * feasible way is found.
	 *
	 * vcpu_flush_tlb_vhpt_range(ifa & itir_mask(itir), itir_ps(itir));
	 */

	return IA64_NO_FAULT;
}

IA64FAULT vcpu_itr_i(VCPU * vcpu, u64 slot, u64 pte,
                     u64 itir, u64 ifa)
{
	TR_ENTRY *trp;

	if (slot >= NITRS)
		return IA64_RSVDREG_FAULT;

	vcpu_purge_tr_entry(&PSCBX(vcpu, itlb));

<<<<<<< HEAD
	trp = &PSCBX(vcpu,itrs[slot]);
//printk("***** itr.i: setting slot %d: ifa=%p\n",slot,ifa);
	vcpu_set_tr_entry(trp,pte,itir,ifa);
	vcpu_quick_region_set(PSCBX(vcpu,itr_regions),ifa);
=======
	trp = &PSCBX(vcpu, itrs[slot]);
//printf("***** itr.i: setting slot %d: ifa=%p\n",slot,ifa);
	vcpu_set_tr_entry(trp, pte, itir, ifa);
	vcpu_quick_region_set(PSCBX(vcpu, itr_regions), ifa);
>>>>>>> 72b53bbf

	/*
	 * FIXME According to spec, vhpt should be purged, but this
	 * incurs considerable performance loss, since it is safe for
	 * linux not to purge vhpt, vhpt purge is disabled until a
	 * feasible way is found.
	 *
	 * vcpu_flush_tlb_vhpt_range(ifa & itir_mask(itir), itir_ps(itir));
	 */

	return IA64_NO_FAULT;
}

IA64FAULT vcpu_set_itr(VCPU * vcpu, u64 slot, u64 pte,
                       u64 itir, u64 ifa, u64 rid)
{
	TR_ENTRY *trp;

	if (slot >= NITRS)
		return IA64_RSVDREG_FAULT;
	trp = &PSCBX(vcpu, itrs[slot]);
	vcpu_set_tr_entry_rid(trp, pte, itir, ifa, rid);

	/* Recompute the itr_region.  */
	vcpu->arch.itr_regions = 0;
	for (trp = vcpu->arch.itrs; trp < &vcpu->arch.itrs[NITRS]; trp++)
		if (trp->pte.p)
			vcpu_quick_region_set(vcpu->arch.itr_regions,
			                      trp->vadr);
	return IA64_NO_FAULT;
}

IA64FAULT vcpu_set_dtr(VCPU * vcpu, u64 slot, u64 pte,
                       u64 itir, u64 ifa, u64 rid)
{
	TR_ENTRY *trp;

	if (slot >= NDTRS)
		return IA64_RSVDREG_FAULT;
	trp = &PSCBX(vcpu, dtrs[slot]);
	vcpu_set_tr_entry_rid(trp, pte, itir, ifa, rid);

	/* Recompute the dtr_region.  */
	vcpu->arch.dtr_regions = 0;
	for (trp = vcpu->arch.dtrs; trp < &vcpu->arch.dtrs[NDTRS]; trp++)
		if (trp->pte.p)
			vcpu_quick_region_set(vcpu->arch.dtr_regions,
			                      trp->vadr);
	return IA64_NO_FAULT;
}

/**************************************************************************
 VCPU translation cache access routines
**************************************************************************/

void
vcpu_itc_no_srlz(VCPU * vcpu, u64 IorD, u64 vaddr, u64 pte,
                 u64 mp_pte, u64 logps, struct p2m_entry *entry)
{
	unsigned long psr;
	unsigned long ps = (vcpu->domain == dom0) ? logps : PAGE_SHIFT;

	check_xen_space_overlap("itc", vaddr, 1UL << logps);

	// FIXME, must be inlined or potential for nested fault here!
	if ((vcpu->domain == dom0) && (logps < PAGE_SHIFT))
		panic_domain(NULL, "vcpu_itc_no_srlz: domain trying to use "
		             "smaller page size!\n");

	BUG_ON(logps > PAGE_SHIFT);
	vcpu_tlb_track_insert_or_dirty(vcpu, vaddr, entry);
	psr = ia64_clear_ic();
	ia64_itc(IorD, vaddr, pte, ps);	// FIXME: look for bigger mappings
	ia64_set_psr(psr);
	// ia64_srlz_i(); // no srls req'd, will rfi later
#ifdef VHPT_GLOBAL
	if (vcpu->domain == dom0 && ((vaddr >> 61) == 7)) {
		// FIXME: this is dangerous... vhpt_flush_address ensures these
		// addresses never get flushed.  More work needed if this
		// ever happens.
<<<<<<< HEAD
//printk("vhpt_insert(%p,%p,%p)\n",vaddr,pte,1L<<logps);
		if (logps > PAGE_SHIFT) vhpt_multiple_insert(vaddr,pte,logps);
		else vhpt_insert(vaddr,pte,logps<<2);
=======
//printf("vhpt_insert(%p,%p,%p)\n",vaddr,pte,1L<<logps);
		if (logps > PAGE_SHIFT)
			vhpt_multiple_insert(vaddr, pte, logps);
		else
			vhpt_insert(vaddr, pte, logps << 2);
>>>>>>> 72b53bbf
	}
	// even if domain pagesize is larger than PAGE_SIZE, just put
	// PAGE_SIZE mapping in the vhpt for now, else purging is complicated
	else
		vhpt_insert(vaddr, pte, PAGE_SHIFT << 2);
#endif
	if (IorD & 0x4)		/* don't place in 1-entry TLB */
		return;
	if (IorD & 0x1) {
		vcpu_set_tr_entry(&PSCBX(vcpu, itlb), mp_pte, ps << 2, vaddr);
	}
	if (IorD & 0x2) {
		vcpu_set_tr_entry(&PSCBX(vcpu, dtlb), mp_pte, ps << 2, vaddr);
	}
}

IA64FAULT vcpu_itc_d(VCPU * vcpu, u64 pte, u64 itir, u64 ifa)
{
	unsigned long pteval, logps = itir_ps(itir);
	BOOLEAN swap_rr0 = (!(ifa >> 61) && PSCB(vcpu, metaphysical_mode));
	struct p2m_entry entry;

	if (logps < PAGE_SHIFT)
		panic_domain(NULL, "vcpu_itc_d: domain trying to use "
		             "smaller page size!\n");

 again:
	//itir = (itir & ~0xfc) | (PAGE_SHIFT<<2); // ignore domain's pagesize
	pteval = translate_domain_pte(pte, ifa, itir, &logps, &entry);
	if (!pteval)
		return IA64_ILLOP_FAULT;
	if (swap_rr0)
		set_one_rr(0x0, PSCB(vcpu, rrs[0]));
	vcpu_itc_no_srlz(vcpu, 2, ifa, pteval, pte, logps, &entry);
	if (swap_rr0)
		set_metaphysical_rr0();
	if (p2m_entry_retry(&entry)) {
		vcpu_flush_tlb_vhpt_range(ifa, logps);
		goto again;
	}
	return IA64_NO_FAULT;
}

IA64FAULT vcpu_itc_i(VCPU * vcpu, u64 pte, u64 itir, u64 ifa)
{
	unsigned long pteval, logps = itir_ps(itir);
	BOOLEAN swap_rr0 = (!(ifa >> 61) && PSCB(vcpu, metaphysical_mode));
	struct p2m_entry entry;

	if (logps < PAGE_SHIFT)
		panic_domain(NULL, "vcpu_itc_i: domain trying to use "
		             "smaller page size!\n");
      again:
	//itir = (itir & ~0xfc) | (PAGE_SHIFT<<2); // ignore domain's pagesize
	pteval = translate_domain_pte(pte, ifa, itir, &logps, &entry);
	if (!pteval)
		return IA64_ILLOP_FAULT;
	if (swap_rr0)
		set_one_rr(0x0, PSCB(vcpu, rrs[0]));
	vcpu_itc_no_srlz(vcpu, 1, ifa, pteval, pte, logps, &entry);
	if (swap_rr0)
		set_metaphysical_rr0();
	if (p2m_entry_retry(&entry)) {
		vcpu_flush_tlb_vhpt_range(ifa, logps);
		goto again;
	}
	return IA64_NO_FAULT;
}

IA64FAULT vcpu_ptc_l(VCPU * vcpu, u64 vadr, u64 log_range)
{
	BUG_ON(vcpu != current);

	check_xen_space_overlap("ptc_l", vadr, 1UL << log_range);

	/* Purge TC  */
	vcpu_purge_tr_entry(&PSCBX(vcpu, dtlb));
	vcpu_purge_tr_entry(&PSCBX(vcpu, itlb));

	/* Purge all tlb and vhpt */
	vcpu_flush_tlb_vhpt_range(vadr, log_range);

	return IA64_NO_FAULT;
}

// At privlvl=0, fc performs no access rights or protection key checks, while
// at privlvl!=0, fc performs access rights checks as if it were a 1-byte
// read but no protection key check.  Thus in order to avoid an unexpected
// access rights fault, we have to translate the virtual address to a
// physical address (possibly via a metaphysical address) and do the fc
// on the physical address, which is guaranteed to flush the same cache line
IA64FAULT vcpu_fc(VCPU * vcpu, u64 vadr)
{
	// TODO: Only allowed for current vcpu
	u64 mpaddr, paddr;
	IA64FAULT fault;

      again:
	fault = vcpu_tpa(vcpu, vadr, &mpaddr);
	if (fault == IA64_NO_FAULT) {
		struct p2m_entry entry;
		paddr = translate_domain_mpaddr(mpaddr, &entry);
		ia64_fc(__va(paddr));
		if (p2m_entry_retry(&entry))
			goto again;
	}
	return fault;
}

IA64FAULT vcpu_ptc_e(VCPU * vcpu, u64 vadr)
{
	// Note that this only needs to be called once, i.e. the
	// architected loop to purge the entire TLB, should use
	//  base = stride1 = stride2 = 0, count0 = count 1 = 1

	vcpu_flush_vtlb_all(current);

	return IA64_NO_FAULT;
}

IA64FAULT vcpu_ptc_g(VCPU * vcpu, u64 vadr, u64 addr_range)
{
	printk("vcpu_ptc_g: called, not implemented yet\n");
	return IA64_ILLOP_FAULT;
}

IA64FAULT vcpu_ptc_ga(VCPU * vcpu, u64 vadr, u64 addr_range)
{
	// FIXME: validate not flushing Xen addresses
	// if (Xen address) return(IA64_ILLOP_FAULT);
	// FIXME: ??breaks if domain PAGE_SIZE < Xen PAGE_SIZE
//printk("######## vcpu_ptc_ga(%p,%p) ##############\n",vadr,addr_range);

	check_xen_space_overlap("ptc_ga", vadr, addr_range);

	domain_flush_vtlb_range(vcpu->domain, vadr, addr_range);

	return IA64_NO_FAULT;
}

IA64FAULT vcpu_ptr_d(VCPU * vcpu, u64 vadr, u64 log_range)
{
	unsigned long region = vadr >> 61;
	u64 addr_range = 1UL << log_range;
	unsigned long rid, rr;
	int i;
	TR_ENTRY *trp;

	BUG_ON(vcpu != current);
	check_xen_space_overlap("ptr_d", vadr, 1UL << log_range);

	rr = PSCB(vcpu, rrs)[region];
	rid = rr & RR_RID_MASK;

	/* Purge TC  */
	vcpu_purge_tr_entry(&PSCBX(vcpu, dtlb));

	/* Purge tr and recompute dtr_regions.  */
	vcpu->arch.dtr_regions = 0;
	for (trp = vcpu->arch.dtrs, i = NDTRS; i; i--, trp++)
		if (vcpu_match_tr_entry_range
		    (trp, rid, vadr, vadr + addr_range))
			vcpu_purge_tr_entry(trp);
		else if (trp->pte.p)
			vcpu_quick_region_set(vcpu->arch.dtr_regions,
					      trp->vadr);

	vcpu_flush_tlb_vhpt_range(vadr, log_range);

	return IA64_NO_FAULT;
}

IA64FAULT vcpu_ptr_i(VCPU * vcpu, u64 vadr, u64 log_range)
{
	unsigned long region = vadr >> 61;
	u64 addr_range = 1UL << log_range;
	unsigned long rid, rr;
	int i;
	TR_ENTRY *trp;

	BUG_ON(vcpu != current);
	check_xen_space_overlap("ptr_i", vadr, 1UL << log_range);

	rr = PSCB(vcpu, rrs)[region];
	rid = rr & RR_RID_MASK;

	/* Purge TC  */
	vcpu_purge_tr_entry(&PSCBX(vcpu, itlb));

	/* Purge tr and recompute itr_regions.  */
	vcpu->arch.itr_regions = 0;
	for (trp = vcpu->arch.itrs, i = NITRS; i; i--, trp++)
		if (vcpu_match_tr_entry_range
		    (trp, rid, vadr, vadr + addr_range))
			vcpu_purge_tr_entry(trp);
		else if (trp->pte.p)
			vcpu_quick_region_set(vcpu->arch.itr_regions,
					      trp->vadr);

	vcpu_flush_tlb_vhpt_range(vadr, log_range);

	return IA64_NO_FAULT;
}<|MERGE_RESOLUTION|>--- conflicted
+++ resolved
@@ -199,15 +199,10 @@
 	else if (reg == 27)
 		return IA64_ILLOP_FAULT;
 	else if (reg == 24)
-<<<<<<< HEAD
-	    printk("warning: setting ar.eflg is a no-op; no IA-32 support\n");
-	else if (reg > 7) return (IA64_ILLOP_FAULT);
-=======
-		printf("warning: setting ar.eflg is a no-op; no IA-32 "
+		printk("warning: setting ar.eflg is a no-op; no IA-32 "
 		       "support\n");
 	else if (reg > 7)
 		return IA64_ILLOP_FAULT;
->>>>>>> 72b53bbf
 	else {
 		PSCB(vcpu, krs[reg]) = val;
 		ia64_set_kr(reg, val);
@@ -218,18 +213,12 @@
 IA64FAULT vcpu_get_ar(VCPU * vcpu, u64 reg, u64 * val)
 {
 	if (reg == 24)
-<<<<<<< HEAD
-	    printk("warning: getting ar.eflg is a no-op; no IA-32 support\n");
-	else if (reg > 7) return (IA64_ILLOP_FAULT);
-	else *val = PSCB(vcpu,krs[reg]);
-=======
-		printf("warning: getting ar.eflg is a no-op; no IA-32 "
+		printk("warning: getting ar.eflg is a no-op; no IA-32 "
 		       "support\n");
 	else if (reg > 7)
 		return IA64_ILLOP_FAULT;
 	else
 		*val = PSCB(vcpu, krs[reg]);
->>>>>>> 72b53bbf
 	return IA64_NO_FAULT;
 }
 
@@ -373,13 +362,8 @@
 		psr.up = 1;
 	}
 	if (imm.be) {
-<<<<<<< HEAD
 		printk("*** DOMAIN TRYING TO TURN ON BIG-ENDIAN!!!\n");
-		return (IA64_ILLOP_FAULT);
-=======
-		printf("*** DOMAIN TRYING TO TURN ON BIG-ENDIAN!!!\n");
 		return IA64_ILLOP_FAULT;
->>>>>>> 72b53bbf
 	}
 	if (imm.dt)
 		vcpu_set_metaphysical_mode(vcpu, FALSE);
@@ -453,13 +437,8 @@
 	else
 		vcpu_set_metaphysical_mode(vcpu, TRUE);
 	if (newpsr.be) {
-<<<<<<< HEAD
 		printk("*** DOMAIN TRYING TO TURN ON BIG-ENDIAN!!!\n");
-		return (IA64_ILLOP_FAULT);
-=======
-		printf("*** DOMAIN TRYING TO TURN ON BIG-ENDIAN!!!\n");
 		return IA64_ILLOP_FAULT;
->>>>>>> 72b53bbf
 	}
 	if (enabling_interrupts &&
 	    vcpu_check_pending_interrupts(vcpu) != SPURIOUS_VECTOR)
@@ -678,13 +657,8 @@
 IA64FAULT vcpu_set_pta(VCPU * vcpu, u64 val)
 {
 	if (val & IA64_PTA_LFMT) {
-<<<<<<< HEAD
 		printk("*** No support for VHPT long format yet!!\n");
-		return (IA64_ILLOP_FAULT);
-=======
-		printf("*** No support for VHPT long format yet!!\n");
 		return IA64_ILLOP_FAULT;
->>>>>>> 72b53bbf
 	}
 	if (val & (0x3f << 9))	/* reserved fields */
 		return IA64_RSVDREG_FAULT;
@@ -740,13 +714,8 @@
 {
 	// SP entry code does not save iipa yet nor does it get
 	//  properly delivered in the pscb
-<<<<<<< HEAD
 //	printk("*** vcpu_set_iipa: cr.iipa not fully implemented yet!!\n");
-	PSCB(vcpu,iipa) = val;
-=======
-//	printf("*** vcpu_set_iipa: cr.iipa not fully implemented yet!!\n");
 	PSCB(vcpu, iipa) = val;
->>>>>>> 72b53bbf
 	return IA64_NO_FAULT;
 }
 
@@ -786,12 +755,8 @@
 	}
 
 	if (vcpu->arch.event_callback_ip) {
-<<<<<<< HEAD
-		printk("Deprecated interface. Move to new event based solution\n");
-=======
-		printf("Deprecated interface. Move to new event based "
+		printk("Deprecated interface. Move to new event based "
 		       "solution\n");
->>>>>>> 72b53bbf
 		return;
 	}
 
@@ -849,13 +814,8 @@
 	}
 	// have a pending,deliverable interrupt... see if it is masked
 	bitnum = ia64_fls(bits);
-<<<<<<< HEAD
 //printk("XXXXXXX vcpu_check_pending_interrupts: got bitnum=%p...\n",bitnum);
-	vector = bitnum+(i*64);
-=======
-//printf("XXXXXXX vcpu_check_pending_interrupts: got bitnum=%p...\n",bitnum);
 	vector = bitnum + (i * 64);
->>>>>>> 72b53bbf
 	mask = 1L << bitnum;
 	/* sanity check for guest timer interrupt */
 	if (vector == (PSCB(vcpu, itv) & 0xff)) {
@@ -882,12 +842,7 @@
 //printk("but masked by tpr.mic\n");
 		return SPURIOUS_VECTOR;
 	}
-<<<<<<< HEAD
-
 //printk("returned to caller\n");
-=======
-//printf("returned to caller\n");
->>>>>>> 72b53bbf
 	return vector;
 }
 
@@ -945,23 +900,13 @@
 	if (domid >= N_DOMS)
 		domid = N_DOMS - 1;
 #if 0
-<<<<<<< HEAD
-	if (vector == (PSCB(vcpu,itv) & 0xff)) {
-	    if (!(++count[domid] & ((HEARTBEAT_FREQ*1024)-1))) {
-		printk("Dom%d heartbeat... ticks=%lx,nonticks=%lx\n",
-			domid, count[domid], nonclockcount[domid]);
-		//count[domid] = 0;
-		//dump_runq();
-	    }
-=======
 	if (vector == (PSCB(vcpu, itv) & 0xff)) {
 		if (!(++count[domid] & ((HEARTBEAT_FREQ * 1024) - 1))) {
-			printf("Dom%d heartbeat... ticks=%lx,nonticks=%lx\n",
+			printk("Dom%d heartbeat... ticks=%lx,nonticks=%lx\n",
 			       domid, count[domid], nonclockcount[domid]);
 			//count[domid] = 0;
 			//dump_runq();
 		}
->>>>>>> 72b53bbf
 	}
 #endif
 	else
@@ -971,15 +916,9 @@
 	// getting ivr has "side effects"
 #ifdef IRQ_DEBUG
 	if (firsttime[vector]) {
-<<<<<<< HEAD
 		printk("*** First get_ivr on vector=%lu,itc=%lx\n",
-			vector,ia64_get_itc());
-		firsttime[vector]=0;
-=======
-		printf("*** First get_ivr on vector=%lu,itc=%lx\n",
 		       vector, ia64_get_itc());
 		firsttime[vector] = 0;
->>>>>>> 72b53bbf
 	}
 #endif
 	/* if delivering a timer interrupt, remember domain_itm, which
@@ -991,15 +930,9 @@
 
 	i = vector >> 6;
 	mask = 1L << (vector & 0x3f);
-<<<<<<< HEAD
 //printk("ZZZZZZ vcpu_get_ivr: setting insvc mask for vector %lu\n",vector);
-	PSCBX(vcpu,insvc[i]) |= mask;
-	PSCBX(vcpu,irr[i]) &= ~mask;
-=======
-//printf("ZZZZZZ vcpu_get_ivr: setting insvc mask for vector %lu\n",vector);
 	PSCBX(vcpu, insvc[i]) |= mask;
 	PSCBX(vcpu, irr[i]) &= ~mask;
->>>>>>> 72b53bbf
 	//PSCB(vcpu,pending_interruption)--;
 	*pval = vector;
 	return IA64_NO_FAULT;
@@ -1077,13 +1010,8 @@
 
 IA64FAULT vcpu_set_lid(VCPU * vcpu, u64 val)
 {
-<<<<<<< HEAD
 	printk("vcpu_set_lid: Setting cr.lid is unsupported\n");
-	return (IA64_ILLOP_FAULT);
-=======
-	printf("vcpu_set_lid: Setting cr.lid is unsupported\n");
 	return IA64_ILLOP_FAULT;
->>>>>>> 72b53bbf
 }
 
 IA64FAULT vcpu_set_tpr(VCPU * vcpu, u64 val)
@@ -1121,27 +1049,16 @@
 		printk("Trying to EOI interrupt with interrupts enabled\n");
 	}
 	if (vcpu_check_pending_interrupts(vcpu) != SPURIOUS_VECTOR)
-<<<<<<< HEAD
-		PSCB(vcpu,pending_interruption) = 1;
+		PSCB(vcpu, pending_interruption) = 1;
 //printk("YYYYY vcpu_set_eoi: Successful\n");
-	return (IA64_NO_FAULT);
-=======
-		PSCB(vcpu, pending_interruption) = 1;
-//printf("YYYYY vcpu_set_eoi: Successful\n");
-	return IA64_NO_FAULT;
->>>>>>> 72b53bbf
+	return IA64_NO_FAULT;
 }
 
 IA64FAULT vcpu_set_lrr0(VCPU * vcpu, u64 val)
 {
 	if (!(val & (1L << 16))) {
-<<<<<<< HEAD
 		printk("vcpu_set_lrr0: Unmasked interrupts unsupported\n");
-		return (IA64_ILLOP_FAULT);
-=======
-		printf("vcpu_set_lrr0: Unmasked interrupts unsupported\n");
 		return IA64_ILLOP_FAULT;
->>>>>>> 72b53bbf
 	}
 	// no place to save this state but nothing to do anyway
 	return IA64_NO_FAULT;
@@ -1150,13 +1067,8 @@
 IA64FAULT vcpu_set_lrr1(VCPU * vcpu, u64 val)
 {
 	if (!(val & (1L << 16))) {
-<<<<<<< HEAD
 		printk("vcpu_set_lrr0: Unmasked interrupts unsupported\n");
-		return (IA64_ILLOP_FAULT);
-=======
-		printf("vcpu_set_lrr0: Unmasked interrupts unsupported\n");
 		return IA64_ILLOP_FAULT;
->>>>>>> 72b53bbf
 	}
 	// no place to save this state but nothing to do anyway
 	return IA64_NO_FAULT;
@@ -1286,13 +1198,8 @@
 	//UINT now = ia64_get_itc();
 
 	//if (val < now) val = now + 1000;
-<<<<<<< HEAD
 //printk("*** vcpu_set_itm: called with %lx\n",val);
-	PSCBX(vcpu,domain_itm) = val;
-=======
-//printf("*** vcpu_set_itm: called with %lx\n",val);
 	PSCBX(vcpu, domain_itm) = val;
->>>>>>> 72b53bbf
 	vcpu_set_next_timer(vcpu);
 	return IA64_NO_FAULT;
 }
@@ -1317,14 +1224,9 @@
 
 	local_irq_disable();
 	if (olditm) {
-<<<<<<< HEAD
-printk("**** vcpu_set_itc(%lx): vitm changed to %lx\n",val,newnow+d);
-		PSCBX(vcpu,domain_itm) = newnow + d;
-=======
-		printf("**** vcpu_set_itc(%lx): vitm changed to %lx\n", val,
+		printk("**** vcpu_set_itc(%lx): vitm changed to %lx\n", val,
 		       newnow + d);
 		PSCBX(vcpu, domain_itm) = newnow + d;
->>>>>>> 72b53bbf
 	}
 	local_cpu_data->itm_next = newnow + x;
 	d = PSCBX(vcpu, domain_itm);
@@ -1346,27 +1248,16 @@
 IA64FAULT vcpu_get_itm(VCPU * vcpu, u64 * pval)
 {
 	//FIXME: Implement this
-<<<<<<< HEAD
 	printk("vcpu_get_itm: Getting cr.itm is unsupported... continuing\n");
-	return (IA64_NO_FAULT);
-	//return (IA64_ILLOP_FAULT);
-=======
-	printf("vcpu_get_itm: Getting cr.itm is unsupported... continuing\n");
 	return IA64_NO_FAULT;
 	//return IA64_ILLOP_FAULT;
->>>>>>> 72b53bbf
 }
 
 IA64FAULT vcpu_get_itc(VCPU * vcpu, u64 * pval)
 {
 	//TODO: Implement this
-<<<<<<< HEAD
 	printk("vcpu_get_itc: Getting ar.itc is unsupported\n");
-	return (IA64_ILLOP_FAULT);
-=======
-	printf("vcpu_get_itc: Getting ar.itc is unsupported\n");
 	return IA64_ILLOP_FAULT;
->>>>>>> 72b53bbf
 }
 
 void vcpu_pend_timer(VCPU * vcpu)
@@ -1458,13 +1349,8 @@
 	psr.ia64_psr.bn = 1;
 	//psr.pk = 1;  // checking pkeys shouldn't be a problem but seems broken
 	if (psr.ia64_psr.be) {
-<<<<<<< HEAD
 		printk("*** DOMAIN TRYING TO TURN ON BIG-ENDIAN!!!\n");
-		return (IA64_ILLOP_FAULT);
-=======
-		printf("*** DOMAIN TRYING TO TURN ON BIG-ENDIAN!!!\n");
 		return IA64_ILLOP_FAULT;
->>>>>>> 72b53bbf
 	}
 	PSCB(vcpu, incomplete_regframe) = 0;	// is this necessary?
 	ifs = PSCB(vcpu, ifs);
@@ -1530,13 +1416,8 @@
 
 IA64FAULT vcpu_ttag(VCPU * vcpu, u64 vadr, u64 * padr)
 {
-<<<<<<< HEAD
 	printk("vcpu_ttag: ttag instruction unsupported\n");
-	return (IA64_ILLOP_FAULT);
-=======
-	printf("vcpu_ttag: ttag instruction unsupported\n");
 	return IA64_ILLOP_FAULT;
->>>>>>> 72b53bbf
 }
 
 int warn_region0_address = 0;	// FIXME later: tie to a boot parameter?
@@ -1849,13 +1730,8 @@
 
 IA64FAULT vcpu_tak(VCPU * vcpu, u64 vadr, u64 * key)
 {
-<<<<<<< HEAD
 	printk("vcpu_tak: tak instruction unsupported\n");
-	return (IA64_ILLOP_FAULT);
-=======
-	printf("vcpu_tak: tak instruction unsupported\n");
 	return IA64_ILLOP_FAULT;
->>>>>>> 72b53bbf
 	// HACK ALERT: tak does a thash for now
 	//return vcpu_thash(vcpu,vadr,key);
 }
@@ -1905,11 +1781,7 @@
 	// TODO: Should set Logical CPU state, not just physical
 	// NOTE: Writes to unimplemented PMC registers are discarded
 #ifdef DEBUG_PFMON
-<<<<<<< HEAD
-printk("vcpu_set_pmc(%x,%lx)\n",reg,val);
-=======
-	printf("vcpu_set_pmc(%x,%lx)\n", reg, val);
->>>>>>> 72b53bbf
+	printk("vcpu_set_pmc(%x,%lx)\n", reg, val);
 #endif
 	ia64_set_pmc(reg, val);
 	return IA64_NO_FAULT;
@@ -1920,11 +1792,7 @@
 	// TODO: Should set Logical CPU state, not just physical
 	// NOTE: Writes to unimplemented PMD registers are discarded
 #ifdef DEBUG_PFMON
-<<<<<<< HEAD
-printk("vcpu_set_pmd(%x,%lx)\n",reg,val);
-=======
-	printf("vcpu_set_pmd(%x,%lx)\n", reg, val);
->>>>>>> 72b53bbf
+	printk("vcpu_set_pmd(%x,%lx)\n", reg, val);
 #endif
 	ia64_set_pmd(reg, val);
 	return IA64_NO_FAULT;
@@ -1935,11 +1803,7 @@
 	// NOTE: Reads from unimplemented PMC registers return zero
 	u64 val = (u64) ia64_get_pmc(reg);
 #ifdef DEBUG_PFMON
-<<<<<<< HEAD
-printk("%lx=vcpu_get_pmc(%x)\n",val,reg);
-=======
-	printf("%lx=vcpu_get_pmc(%x)\n", val, reg);
->>>>>>> 72b53bbf
+	printk("%lx=vcpu_get_pmc(%x)\n", val, reg);
 #endif
 	*pval = val;
 	return IA64_NO_FAULT;
@@ -1950,11 +1814,7 @@
 	// NOTE: Reads from unimplemented PMD registers return zero
 	u64 val = (u64) ia64_get_pmd(reg);
 #ifdef DEBUG_PFMON
-<<<<<<< HEAD
-printk("%lx=vcpu_get_pmd(%x)\n",val,reg);
-=======
-	printf("%lx=vcpu_get_pmd(%x)\n", val, reg);
->>>>>>> 72b53bbf
+	printk("%lx=vcpu_get_pmd(%x)\n", val, reg);
 #endif
 	*pval = val;
 	return IA64_NO_FAULT;
@@ -2200,17 +2060,10 @@
 
 	vcpu_purge_tr_entry(&PSCBX(vcpu, dtlb));
 
-<<<<<<< HEAD
-	trp = &PSCBX(vcpu,dtrs[slot]);
+	trp = &PSCBX(vcpu, dtrs[slot]);
 //printk("***** itr.d: setting slot %d: ifa=%p\n",slot,ifa);
-	vcpu_set_tr_entry(trp,pte,itir,ifa);
-	vcpu_quick_region_set(PSCBX(vcpu,dtr_regions),ifa);
-=======
-	trp = &PSCBX(vcpu, dtrs[slot]);
-//printf("***** itr.d: setting slot %d: ifa=%p\n",slot,ifa);
 	vcpu_set_tr_entry(trp, pte, itir, ifa);
 	vcpu_quick_region_set(PSCBX(vcpu, dtr_regions), ifa);
->>>>>>> 72b53bbf
 
 	/*
 	 * FIXME According to spec, vhpt should be purged, but this
@@ -2234,17 +2087,10 @@
 
 	vcpu_purge_tr_entry(&PSCBX(vcpu, itlb));
 
-<<<<<<< HEAD
-	trp = &PSCBX(vcpu,itrs[slot]);
+	trp = &PSCBX(vcpu, itrs[slot]);
 //printk("***** itr.i: setting slot %d: ifa=%p\n",slot,ifa);
-	vcpu_set_tr_entry(trp,pte,itir,ifa);
-	vcpu_quick_region_set(PSCBX(vcpu,itr_regions),ifa);
-=======
-	trp = &PSCBX(vcpu, itrs[slot]);
-//printf("***** itr.i: setting slot %d: ifa=%p\n",slot,ifa);
 	vcpu_set_tr_entry(trp, pte, itir, ifa);
 	vcpu_quick_region_set(PSCBX(vcpu, itr_regions), ifa);
->>>>>>> 72b53bbf
 
 	/*
 	 * FIXME According to spec, vhpt should be purged, but this
@@ -2325,17 +2171,11 @@
 		// FIXME: this is dangerous... vhpt_flush_address ensures these
 		// addresses never get flushed.  More work needed if this
 		// ever happens.
-<<<<<<< HEAD
 //printk("vhpt_insert(%p,%p,%p)\n",vaddr,pte,1L<<logps);
-		if (logps > PAGE_SHIFT) vhpt_multiple_insert(vaddr,pte,logps);
-		else vhpt_insert(vaddr,pte,logps<<2);
-=======
-//printf("vhpt_insert(%p,%p,%p)\n",vaddr,pte,1L<<logps);
 		if (logps > PAGE_SHIFT)
 			vhpt_multiple_insert(vaddr, pte, logps);
 		else
 			vhpt_insert(vaddr, pte, logps << 2);
->>>>>>> 72b53bbf
 	}
 	// even if domain pagesize is larger than PAGE_SIZE, just put
 	// PAGE_SIZE mapping in the vhpt for now, else purging is complicated
