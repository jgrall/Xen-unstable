/******************************************************************************
 * common/grant_table.c
 * 
 * Mechanism for granting foreign access to page frames, and receiving
 * page-ownership transfers.
 * 
 * Copyright (c) 2005 Christopher Clark
 * Copyright (c) 2004 K A Fraser
 * Copyright (c) 2005 Andrew Warfield
 * Modifications by Geoffrey Lefebvre are (c) Intel Research Cambridge
 * 
 * This program is free software; you can redistribute it and/or modify
 * it under the terms of the GNU General Public License as published by
 * the Free Software Foundation; either version 2 of the License, or
 * (at your option) any later version.
 * 
 * This program is distributed in the hope that it will be useful,
 * but WITHOUT ANY WARRANTY; without even the implied warranty of
 * MERCHANTABILITY or FITNESS FOR A PARTICULAR PURPOSE.  See the
 * GNU General Public License for more details.
 * 
 * You should have received a copy of the GNU General Public License
 * along with this program; if not, write to the Free Software
 * Foundation, Inc., 59 Temple Place, Suite 330, Boston, MA  02111-1307  USA
 */

#define GRANT_DEBUG 0
#define GRANT_DEBUG_VERBOSE 0

#include <xen/config.h>
#include <xen/lib.h>
#include <xen/sched.h>
#include <xen/shadow.h>
#include <xen/mm.h>
#include <acm/acm_hooks.h>

#if defined(CONFIG_X86_64)
#define GRANT_PTE_FLAGS (_PAGE_PRESENT|_PAGE_ACCESSED|_PAGE_DIRTY|_PAGE_USER)
#else
#define GRANT_PTE_FLAGS (_PAGE_PRESENT|_PAGE_ACCESSED|_PAGE_DIRTY)
#endif

#define PIN_FAIL(_lbl, _rc, _f, _a...)   \
    do {                           \
        DPRINTK( _f, ## _a );      \
        rc = (_rc);                \
        goto _lbl;                 \
    } while ( 0 )

static inline int
get_maptrack_handle(
    grant_table_t *t)
{
    unsigned int h;
    if ( unlikely((h = t->maptrack_head) == (t->maptrack_limit - 1)) )
        return -1;
    t->maptrack_head = t->maptrack[h].ref_and_flags >> MAPTRACK_REF_SHIFT;
    t->map_count++;
    return h;
}

static inline void
put_maptrack_handle(
    grant_table_t *t, int handle)
{
    t->maptrack[handle].ref_and_flags = t->maptrack_head << MAPTRACK_REF_SHIFT;
    t->maptrack_head = handle;
    t->map_count--;
}

static int
__gnttab_activate_grant_ref(
    struct domain          *mapping_d,          /* IN */
    struct vcpu     *mapping_ed,
    struct domain          *granting_d,
    grant_ref_t             ref,
    u16                     dev_hst_ro_flags,
    unsigned long           addr,
    unsigned long          *pframe )            /* OUT */
{
    domid_t               sdom;
    u16                   sflags;
    active_grant_entry_t *act;
    grant_entry_t        *sha;
    s16                   rc = 1;
    unsigned long         frame = 0;
    int                   retries = 0;

    /*
     * Objectives of this function:
     * . Make the record ( granting_d, ref ) active, if not already.
     * . Update shared grant entry of owner, indicating frame is mapped.
     * . Increment the owner act->pin reference counts.
     * . get_page on shared frame if new mapping.
     * . get_page_type if this is first RW mapping of frame.
     * . Add PTE to virtual address space of mapping_d, if necessary.
     * Returns:
     * .  -ve: error
     * .    1: ok
     * .    0: ok and TLB invalidate of host_addr needed.
     *
     * On success, *pframe contains mfn.
     */

    /*
     * We bound the number of times we retry CMPXCHG on memory locations that
     * we share with a guest OS. The reason is that the guest can modify that
     * location at a higher rate than we can read-modify-CMPXCHG, so the guest
     * could cause us to livelock. There are a few cases where it is valid for
     * the guest to race our updates (e.g., to change the GTF_readonly flag),
     * so we allow a few retries before failing.
     */

    act = &granting_d->grant_table->active[ref];
    sha = &granting_d->grant_table->shared[ref];

    spin_lock(&granting_d->grant_table->lock);

    if ( act->pin == 0 )
    {
        /* CASE 1: Activating a previously inactive entry. */

        sflags = sha->flags;
        sdom   = sha->domid;

        /* This loop attempts to set the access (reading/writing) flags
         * in the grant table entry.  It tries a cmpxchg on the field
         * up to five times, and then fails under the assumption that 
         * the guest is misbehaving. */
        for ( ; ; )
        {
            u32 scombo, prev_scombo, new_scombo;

            if ( unlikely((sflags & GTF_type_mask) != GTF_permit_access) ||
                 unlikely(sdom != mapping_d->domain_id) )
                PIN_FAIL(unlock_out, GNTST_general_error,
                         "Bad flags (%x) or dom (%d). (NB. expected dom %d)\n",
                        sflags, sdom, mapping_d->domain_id);

            /* Merge two 16-bit values into a 32-bit combined update. */
            /* NB. Endianness! */
            prev_scombo = scombo = ((u32)sdom << 16) | (u32)sflags;

            new_scombo = scombo | GTF_reading;
            if ( !(dev_hst_ro_flags & GNTMAP_readonly) )
            {
                new_scombo |= GTF_writing;
                if ( unlikely(sflags & GTF_readonly) )
                    PIN_FAIL(unlock_out, GNTST_general_error,
                             "Attempt to write-pin a r/o grant entry.\n");
            }

            /* NB. prev_scombo is updated in place to seen value. */
            if ( unlikely(cmpxchg_user((u32 *)&sha->flags,
                                       prev_scombo,
                                       new_scombo)) )
                PIN_FAIL(unlock_out, GNTST_general_error,
                         "Fault while modifying shared flags and domid.\n");

            /* Did the combined update work (did we see what we expected?). */
            if ( likely(prev_scombo == scombo) )
                break;

            if ( retries++ == 4 )
                PIN_FAIL(unlock_out, GNTST_general_error,
                         "Shared grant entry is unstable.\n");

            /* Didn't see what we expected. Split out the seen flags & dom. */
            /* NB. Endianness! */
            sflags = (u16)prev_scombo;
            sdom   = (u16)(prev_scombo >> 16);
        }

        /* rmb(); */ /* not on x86 */

        frame = __gpfn_to_mfn_foreign(granting_d, sha->frame);

        if ( unlikely(!pfn_valid(frame)) ||
             unlikely(!((dev_hst_ro_flags & GNTMAP_readonly) ?
                        get_page(&frame_table[frame], granting_d) :
                        get_page_and_type(&frame_table[frame], granting_d,
                                          PGT_writable_page))) )
        {
            clear_bit(_GTF_writing, &sha->flags);
            clear_bit(_GTF_reading, &sha->flags);
            PIN_FAIL(unlock_out, GNTST_general_error,
                     "Could not pin the granted frame (%lx)!\n", frame);
        }

        if ( dev_hst_ro_flags & GNTMAP_device_map )
            act->pin += (dev_hst_ro_flags & GNTMAP_readonly) ?
                GNTPIN_devr_inc : GNTPIN_devw_inc;
        if ( dev_hst_ro_flags & GNTMAP_host_map )
            act->pin += (dev_hst_ro_flags & GNTMAP_readonly) ?
                GNTPIN_hstr_inc : GNTPIN_hstw_inc;
        act->domid = sdom;
        act->frame = frame;
    }
    else 
    {
        /* CASE 2: Active modications to an already active entry. */

        /*
         * A cheesy check for possible pin-count overflow.
         * A more accurate check cannot be done with a single comparison.
         */
        if ( (act->pin & 0x80808080U) != 0 )
            PIN_FAIL(unlock_out, ENOSPC,
                     "Risk of counter overflow %08x\n", act->pin);

        frame = act->frame;

        if ( !(dev_hst_ro_flags & GNTMAP_readonly) && 
             !((sflags = sha->flags) & GTF_writing) )
        {
            for ( ; ; )
            {
                u16 prev_sflags;
                
                if ( unlikely(sflags & GTF_readonly) )
                    PIN_FAIL(unlock_out, GNTST_general_error,
                             "Attempt to write-pin a r/o grant entry.\n");

                prev_sflags = sflags;

                /* NB. prev_sflags is updated in place to seen value. */
                if ( unlikely(cmpxchg_user(&sha->flags, prev_sflags, 
                                           prev_sflags | GTF_writing)) )
                    PIN_FAIL(unlock_out, GNTST_general_error,
                         "Fault while modifying shared flags.\n");

                if ( likely(prev_sflags == sflags) )
                    break;

                if ( retries++ == 4 )
                    PIN_FAIL(unlock_out, GNTST_general_error,
                             "Shared grant entry is unstable.\n");

                sflags = prev_sflags;
            }

            if ( unlikely(!get_page_type(&frame_table[frame],
                                         PGT_writable_page)) )
            {
                clear_bit(_GTF_writing, &sha->flags);
                PIN_FAIL(unlock_out, GNTST_general_error,
                         "Attempt to write-pin a unwritable page.\n");
            }
        }

        if ( dev_hst_ro_flags & GNTMAP_device_map )
            act->pin += (dev_hst_ro_flags & GNTMAP_readonly) ? 
                GNTPIN_devr_inc : GNTPIN_devw_inc;

        if ( dev_hst_ro_flags & GNTMAP_host_map )
            act->pin += (dev_hst_ro_flags & GNTMAP_readonly) ?
                GNTPIN_hstr_inc : GNTPIN_hstw_inc;
    }

    /*
     * At this point:
     * act->pin updated to reference count mappings.
     * sha->flags updated to indicate to granting domain mapping done.
     * frame contains the mfn.
     */

    spin_unlock(&granting_d->grant_table->lock);

    if ( (addr != 0) && (dev_hst_ro_flags & GNTMAP_host_map) )
    {
        /* Write update into the pagetable. */
        l1_pgentry_t pte;
        pte = l1e_from_pfn(frame, GRANT_PTE_FLAGS);
        
        if ( (dev_hst_ro_flags & GNTMAP_application_map) )
            l1e_add_flags(pte,_PAGE_USER);
        if ( !(dev_hst_ro_flags & GNTMAP_readonly) )
            l1e_add_flags(pte,_PAGE_RW);

        if ( dev_hst_ro_flags & GNTMAP_contains_pte )
            rc = update_grant_pte_mapping(addr, pte, mapping_d, mapping_ed);
        else
            rc = update_grant_va_mapping(addr, pte, mapping_d, mapping_ed);

        /* IMPORTANT: rc indicates the degree of TLB flush that is required.
         * GNTST_flush_one (1) or GNTST_flush_all (2). This is done in the 
         * outer gnttab_map_grant_ref. */
        if ( rc < 0 )
        {
            /* Failure: undo and abort. */

            spin_lock(&granting_d->grant_table->lock);

            if ( dev_hst_ro_flags & GNTMAP_readonly )
            {
                act->pin -= GNTPIN_hstr_inc;
            }
            else
            {
                act->pin -= GNTPIN_hstw_inc;
                if ( (act->pin & (GNTPIN_hstw_mask|GNTPIN_devw_mask)) == 0 )
                {
                    clear_bit(_GTF_writing, &sha->flags);
                    put_page_type(&frame_table[frame]);
                }
            }

            if ( act->pin == 0 )
            {
                clear_bit(_GTF_reading, &sha->flags);
                put_page(&frame_table[frame]);
            }

            spin_unlock(&granting_d->grant_table->lock);
        }

    }

    *pframe = frame;
    return rc;

 unlock_out:
    spin_unlock(&granting_d->grant_table->lock);
    return rc;
}

/*
 * Returns 0 if TLB flush / invalidate required by caller.
 * va will indicate the address to be invalidated.
 * 
 * addr is _either_ a host virtual address, or the address of the pte to
 * update, as indicated by the GNTMAP_contains_pte flag.
 */
static int
__gnttab_map_grant_ref(
    gnttab_map_grant_ref_t *uop,
    unsigned long *va)
{
    domid_t               dom;
    grant_ref_t           ref;
    struct domain        *ld, *rd;
    struct vcpu          *led;
    u16                   dev_hst_ro_flags;
    int                   handle;
    unsigned long         frame = 0, addr;
    int                   rc;

    led = current;
    ld = led->domain;

    /* Bitwise-OR avoids short-circuiting which screws control flow. */
    if ( unlikely(__get_user(dom, &uop->dom) |
                  __get_user(ref, &uop->ref) |
                  __get_user(addr, &uop->host_addr) |
                  __get_user(dev_hst_ro_flags, &uop->flags)) )
    {
        DPRINTK("Fault while reading gnttab_map_grant_ref_t.\n");
        return -EFAULT; /* don't set status */
    }

    if ( (dev_hst_ro_flags & GNTMAP_host_map) &&
         ( (addr == 0) ||
           (!(dev_hst_ro_flags & GNTMAP_contains_pte) && 
            unlikely(!__addr_ok(addr))) ) )
    {
        DPRINTK("Bad virtual address (%lx) or flags (%x).\n",
                addr, dev_hst_ro_flags);
        (void)__put_user(GNTST_bad_virt_addr, &uop->handle);
        return GNTST_bad_gntref;
    }

    if ( unlikely(ref >= NR_GRANT_ENTRIES) ||
         unlikely((dev_hst_ro_flags &
                   (GNTMAP_device_map|GNTMAP_host_map)) == 0) )
    {
        DPRINTK("Bad ref (%d) or flags (%x).\n", ref, dev_hst_ro_flags);
        (void)__put_user(GNTST_bad_gntref, &uop->handle);
        return GNTST_bad_gntref;
    }

    if (acm_pre_grant_map_ref(dom)) {
        (void)__put_user(GNTST_permission_denied, &uop->handle);
        return GNTST_permission_denied;
    }

    if ( unlikely((rd = find_domain_by_id(dom)) == NULL) ||
         unlikely(ld == rd) )
    {
        if ( rd != NULL )
            put_domain(rd);
        DPRINTK("Could not find domain %d\n", dom);
        (void)__put_user(GNTST_bad_domain, &uop->handle);
        return GNTST_bad_domain;
    }

    /* Get a maptrack handle. */
    if ( unlikely((handle = get_maptrack_handle(ld->grant_table)) == -1) )
    {
        int              i;
        grant_mapping_t *new_mt;
        grant_table_t   *lgt      = ld->grant_table;

        if ( (lgt->maptrack_limit << 1) > MAPTRACK_MAX_ENTRIES )
        {
            put_domain(rd);
            DPRINTK("Maptrack table is at maximum size.\n");
            (void)__put_user(GNTST_no_device_space, &uop->handle);
            return GNTST_no_device_space;
        }

        /* Grow the maptrack table. */
        new_mt = alloc_xenheap_pages(lgt->maptrack_order + 1);
        if ( new_mt == NULL )
        {
            put_domain(rd);
            DPRINTK("No more map handles available.\n");
            (void)__put_user(GNTST_no_device_space, &uop->handle);
            return GNTST_no_device_space;
        }

        memcpy(new_mt, lgt->maptrack, PAGE_SIZE << lgt->maptrack_order);
        for ( i = lgt->maptrack_limit; i < (lgt->maptrack_limit << 1); i++ )
            new_mt[i].ref_and_flags = (i+1) << MAPTRACK_REF_SHIFT;

        free_xenheap_pages(lgt->maptrack, lgt->maptrack_order);
        lgt->maptrack          = new_mt;
        lgt->maptrack_order   += 1;
        lgt->maptrack_limit  <<= 1;

        DPRINTK("Doubled maptrack size\n");
        handle = get_maptrack_handle(ld->grant_table);
    }

#if GRANT_DEBUG_VERBOSE
    DPRINTK("Mapping grant ref (%hu) for domain (%hu) with flags (%x)\n",
            ref, dom, dev_hst_ro_flags);
#endif

    if ( 0 <= ( rc = __gnttab_activate_grant_ref( ld, led, rd, ref,
                                                  dev_hst_ro_flags,
                                                  addr, &frame)))
    {
        /*
         * Only make the maptrack live _after_ writing the pte, in case we 
         * overwrite the same frame number, causing a maptrack walk to find it
         */
        ld->grant_table->maptrack[handle].domid = dom;

        ld->grant_table->maptrack[handle].ref_and_flags
            = (ref << MAPTRACK_REF_SHIFT) |
              (dev_hst_ro_flags & MAPTRACK_GNTMAP_MASK);

        (void)__put_user(frame, &uop->dev_bus_addr);

        if ( ( dev_hst_ro_flags & GNTMAP_host_map ) &&
             !( dev_hst_ro_flags & GNTMAP_contains_pte) )
            *va = addr;

        (void)__put_user(handle, &uop->handle);
    }
    else
    {
        (void)__put_user(rc, &uop->handle);
        put_maptrack_handle(ld->grant_table, handle);
    }

    put_domain(rd);
    return rc;
}

static long
gnttab_map_grant_ref(
    gnttab_map_grant_ref_t *uop, unsigned int count)
{
    int i, rc, flush = 0;
    unsigned long va = 0;

    for ( i = 0; i < count; i++ )
        if ( (rc =__gnttab_map_grant_ref(&uop[i], &va)) >= 0 )
            flush += rc;

    if ( flush == 1 )
        flush_tlb_one_mask(current->domain->cpumask, va);
    else if ( flush != 0 ) 
        flush_tlb_mask(current->domain->cpumask);

    return 0;
}

static int
__gnttab_unmap_grant_ref(
    gnttab_unmap_grant_ref_t *uop,
    unsigned long *va)
{
    domid_t        dom;
    grant_ref_t    ref;
    u16            handle;
    struct domain *ld, *rd;

    active_grant_entry_t *act;
    grant_entry_t *sha;
    grant_mapping_t *map;
    u16            flags;
    s16            rc = 1;
    unsigned long  frame, addr;

    ld = current->domain;

    /* Bitwise-OR avoids short-circuiting which screws control flow. */
    if ( unlikely(__get_user(addr, &uop->host_addr) |
                  __get_user(frame, &uop->dev_bus_addr) |
                  __get_user(handle, &uop->handle)) )
    {
        DPRINTK("Fault while reading gnttab_unmap_grant_ref_t.\n");
        return -EFAULT; /* don't set status */
    }

    map = &ld->grant_table->maptrack[handle];

    if ( unlikely(handle >= ld->grant_table->maptrack_limit) ||
         unlikely(!(map->ref_and_flags & MAPTRACK_GNTMAP_MASK)) )
    {
        DPRINTK("Bad handle (%d).\n", handle);
        (void)__put_user(GNTST_bad_handle, &uop->status);
        return GNTST_bad_handle;
    }

    dom   = map->domid;
    ref   = map->ref_and_flags >> MAPTRACK_REF_SHIFT;
    flags = map->ref_and_flags & MAPTRACK_GNTMAP_MASK;

    if ( unlikely((rd = find_domain_by_id(dom)) == NULL) ||
         unlikely(ld == rd) )
    {
        if ( rd != NULL )
            put_domain(rd);
        DPRINTK("Could not find domain %d\n", dom);
        (void)__put_user(GNTST_bad_domain, &uop->status);
        return GNTST_bad_domain;
    }

#if GRANT_DEBUG_VERBOSE
    DPRINTK("Unmapping grant ref (%hu) for domain (%hu) with handle (%hu)\n",
            ref, dom, handle);
#endif

    act = &rd->grant_table->active[ref];
    sha = &rd->grant_table->shared[ref];

    spin_lock(&rd->grant_table->lock);

    if ( frame == 0 )
    {
        frame = act->frame;
    }
    else if ( frame == GNTUNMAP_DEV_FROM_VIRT )
    {
        if ( !( flags & GNTMAP_device_map ) )
            PIN_FAIL(unmap_out, GNTST_bad_dev_addr,
                     "Bad frame number: frame not mapped for dev access.\n");
        frame = act->frame;

        /* Frame will be unmapped for device access below if virt addr okay. */
    }
    else
    {
        if ( unlikely(frame != act->frame) )
            PIN_FAIL(unmap_out, GNTST_general_error,
                     "Bad frame number doesn't match gntref.\n");
        if ( flags & GNTMAP_device_map )
            act->pin -= (flags & GNTMAP_readonly) ? GNTPIN_devr_inc
                                                  : GNTPIN_devw_inc;

        map->ref_and_flags &= ~GNTMAP_device_map;
        (void)__put_user(0, &uop->dev_bus_addr);

        /* Frame is now unmapped for device access. */
    }

    if ( (addr != 0) &&
         (flags & GNTMAP_host_map) &&
         ((act->pin & (GNTPIN_hstw_mask | GNTPIN_hstr_mask)) > 0))
    {
        if ( flags & GNTMAP_contains_pte )
        {
            if ( (rc = clear_grant_pte_mapping(addr, frame, ld)) < 0 )
                goto unmap_out;
        }
        else
        {
            if ( (rc = clear_grant_va_mapping(addr, frame)) < 0 )
                goto unmap_out;
        }

        map->ref_and_flags &= ~GNTMAP_host_map;

        act->pin -= (flags & GNTMAP_readonly) ? GNTPIN_hstr_inc
                                              : GNTPIN_hstw_inc;

        if ( frame == GNTUNMAP_DEV_FROM_VIRT )
        {
            act->pin -= (flags & GNTMAP_readonly) ? GNTPIN_devr_inc
                                                  : GNTPIN_devw_inc;

            map->ref_and_flags &= ~GNTMAP_device_map;
            (void)__put_user(0, &uop->dev_bus_addr);
        }

        rc = 0;
        if ( !( flags & GNTMAP_contains_pte) )
            *va = addr;
    }

    if ( (map->ref_and_flags & (GNTMAP_device_map|GNTMAP_host_map)) == 0)
    {
        map->ref_and_flags = 0;
        put_maptrack_handle(ld->grant_table, handle);
    }

    /* If just unmapped a writable mapping, mark as dirtied */
    if ( unlikely(shadow_mode_log_dirty(rd)) &&
        !( flags & GNTMAP_readonly ) )
         mark_dirty(rd, frame);

    /* If the last writable mapping has been removed, put_page_type */
    if ( ( (act->pin & (GNTPIN_devw_mask|GNTPIN_hstw_mask) ) == 0) &&
         ( !( flags & GNTMAP_readonly ) ) )
    {
        clear_bit(_GTF_writing, &sha->flags);
        put_page_type(&frame_table[frame]);
    }

    if ( act->pin == 0 )
    {
        act->frame = 0xdeadbeef;
        clear_bit(_GTF_reading, &sha->flags);
        put_page(&frame_table[frame]);
    }

 unmap_out:
    (void)__put_user(rc, &uop->status);
    spin_unlock(&rd->grant_table->lock);
    put_domain(rd);
    return rc;
}

static long
gnttab_unmap_grant_ref(
    gnttab_unmap_grant_ref_t *uop, unsigned int count)
{
    int i, flush = 0;
    unsigned long va = 0;

    for ( i = 0; i < count; i++ )
        if ( __gnttab_unmap_grant_ref(&uop[i], &va) == 0 )
            flush++;

    if ( flush == 1 )
        flush_tlb_one_mask(current->domain->cpumask, va);
    else if ( flush != 0 ) 
        flush_tlb_mask(current->domain->cpumask);

    return 0;
}

static long 
gnttab_setup_table(
    gnttab_setup_table_t *uop, unsigned int count)
{
    gnttab_setup_table_t  op;
    struct domain        *d;
    int                   i;

    if ( count != 1 )
        return -EINVAL;

    if ( unlikely(copy_from_user(&op, uop, sizeof(op)) != 0) )
    {
        DPRINTK("Fault while reading gnttab_setup_table_t.\n");
        return -EFAULT;
    }

    if ( unlikely(op.nr_frames > NR_GRANT_FRAMES) )
    {
        DPRINTK("Xen only supports up to %d grant-table frames per domain.\n",
                NR_GRANT_FRAMES);
        (void)put_user(GNTST_general_error, &uop->status);
        return 0;
    }

    if ( op.dom == DOMID_SELF )
    {
        op.dom = current->domain->domain_id;
    }
    else if ( unlikely(!IS_PRIV(current->domain)) )
    {
        (void)put_user(GNTST_permission_denied, &uop->status);
        return 0;
    }

    if ( unlikely((d = find_domain_by_id(op.dom)) == NULL) )
    {
        DPRINTK("Bad domid %d.\n", op.dom);
        (void)put_user(GNTST_bad_domain, &uop->status);
        return 0;
    }

    if ( op.nr_frames <= NR_GRANT_FRAMES )
    {
        ASSERT(d->grant_table != NULL);
        (void)put_user(GNTST_okay, &uop->status);
        for ( i = 0; i < op.nr_frames; i++ )
            (void)put_user(
                (virt_to_phys(d->grant_table->shared) >> PAGE_SHIFT) + i,
                &uop->frame_list[i]);
    }

    put_domain(d);
    return 0;
}

#if GRANT_DEBUG
static int
gnttab_dump_table(gnttab_dump_table_t *uop)
{
    grant_table_t        *gt;
    gnttab_dump_table_t   op;
    struct domain        *d;
    u32                   shared_mfn;
    active_grant_entry_t *act;
    grant_entry_t         sha_copy;
    grant_mapping_t      *maptrack;
    int                   i;


    if ( unlikely(copy_from_user(&op, uop, sizeof(op)) != 0) )
    {
        DPRINTK("Fault while reading gnttab_dump_table_t.\n");
        return -EFAULT;
    }

    if ( op.dom == DOMID_SELF )
    {
        op.dom = current->domain->domain_id;
    }

    if ( unlikely((d = find_domain_by_id(op.dom)) == NULL) )
    {
        DPRINTK("Bad domid %d.\n", op.dom);
        (void)put_user(GNTST_bad_domain, &uop->status);
        return 0;
    }

    ASSERT(d->grant_table != NULL);
    gt = d->grant_table;
    (void)put_user(GNTST_okay, &uop->status);

    shared_mfn = virt_to_phys(d->grant_table->shared);

    DPRINTK("Grant table for dom (%hu) MFN (%x)\n",
            op.dom, shared_mfn);

    ASSERT(d->grant_table->active != NULL);
    ASSERT(d->grant_table->shared != NULL);
    ASSERT(d->grant_table->maptrack != NULL);

    for ( i = 0; i < NR_GRANT_ENTRIES; i++ )
    {
        sha_copy =  gt->shared[i];

        if ( sha_copy.flags )
        {
            DPRINTK("Grant: dom (%hu) SHARED (%d) flags:(%hx) "
                    "dom:(%hu) frame:(%x)\n",
                    op.dom, i, sha_copy.flags, sha_copy.domid, sha_copy.frame);
        }
    }

    spin_lock(&gt->lock);

    for ( i = 0; i < NR_GRANT_ENTRIES; i++ )
    {
        act = &gt->active[i];

        if ( act->pin )
        {
            DPRINTK("Grant: dom (%hu) ACTIVE (%d) pin:(%x) "
                    "dom:(%hu) frame:(%lx)\n",
                    op.dom, i, act->pin, act->domid, act->frame);
        }
    }

    for ( i = 0; i < gt->maptrack_limit; i++ )
    {
        maptrack = &gt->maptrack[i];

        if ( maptrack->ref_and_flags & MAPTRACK_GNTMAP_MASK )
        {
            DPRINTK("Grant: dom (%hu) MAP (%d) ref:(%hu) flags:(%x) "
                    "dom:(%hu)\n",
                    op.dom, i,
                    maptrack->ref_and_flags >> MAPTRACK_REF_SHIFT,
                    maptrack->ref_and_flags & MAPTRACK_GNTMAP_MASK,
                    maptrack->domid);
        }
    }

    spin_unlock(&gt->lock);

    put_domain(d);
    return 0;
}
#endif

static long
gnttab_donate(gnttab_donate_t *uop, unsigned int count)
{
    struct domain *d = current->domain;
    struct domain *e;
    struct pfn_info *page;
    u32 _d, _nd, x, y;
    int i;
    int result = GNTST_okay;

    for (i = 0; i < count; i++) {
        gnttab_donate_t *gop = &uop[i];
#if GRANT_DEBUG
        printk("gnttab_donate: i=%d mfn=%lx domid=%d gref=%08x\n",
               i, gop->mfn, gop->domid, gop->handle);
#endif
        page = &frame_table[gop->mfn];
        
        if (unlikely(IS_XEN_HEAP_FRAME(page))) { 
            printk("gnttab_donate: xen heap frame mfn=%lx\n", 
                   (unsigned long) gop->mfn);
            gop->status = GNTST_bad_virt_addr;
            continue;
        }
        if (unlikely(!pfn_valid(page_to_pfn(page)))) {
            printk("gnttab_donate: invalid pfn for mfn=%lx\n", 
                   (unsigned long) gop->mfn);
            gop->status = GNTST_bad_virt_addr;
            continue;
        }
        if (unlikely((e = find_domain_by_id(gop->domid)) == NULL)) {
            printk("gnttab_donate: can't find domain %d\n", gop->domid);
            gop->status = GNTST_bad_domain;
            continue;
        }

        spin_lock(&d->page_alloc_lock);

        /*
         * The tricky bit: atomically release ownership while
         * there is just one benign reference to the page
         * (PGC_allocated). If that reference disappears then the
         * deallocation routine will safely spin.
         */
        _d  = pickle_domptr(d);
        _nd = page->u.inuse._domain;
        y   = page->count_info;
        do {
            x = y;
            if (unlikely((x & (PGC_count_mask|PGC_allocated)) !=
                         (1 | PGC_allocated)) || unlikely(_nd != _d)) {
                printk("gnttab_donate: Bad page values %p: ed=%p(%u), sd=%p,"
                       " caf=%08x, taf=%" PRtype_info "\n", 
                       (void *) page_to_pfn(page),
                        d, d->domain_id, unpickle_domptr(_nd), x, 
                        page->u.inuse.type_info);
                spin_unlock(&d->page_alloc_lock);
                put_domain(e);
                return 0;
            }
            __asm__ __volatile__(
                LOCK_PREFIX "cmpxchg8b %2"
                : "=d" (_nd), "=a" (y),
                "=m" (*(volatile u64 *)(&page->count_info))
                : "0" (_d), "1" (x), "c" (NULL), "b" (x) );
        } while (unlikely(_nd != _d) || unlikely(y != x));

        /*
         * Unlink from 'd'. At least one reference remains (now
         * anonymous), so noone else is spinning to try to delete
         * this page from 'd'.
         */
        d->tot_pages--;
        list_del(&page->list);

        spin_unlock(&d->page_alloc_lock);

        spin_lock(&e->page_alloc_lock);

        /*
         * Check that 'e' will accept the page and has reservation
         * headroom.  Also, a domain mustn't have PGC_allocated
         * pages when it is dying.
         */
#ifdef GRANT_DEBUG
        if (unlikely(e->tot_pages >= e->max_pages)) {
            printk("gnttab_dontate: no headroom tot_pages=%d max_pages=%d\n",
                   e->tot_pages, e->max_pages);
            spin_unlock(&e->page_alloc_lock);
            put_domain(e);
            result = GNTST_general_error;
            break;
        }
        if (unlikely(test_bit(DOMFLAGS_DYING, &e->domain_flags))) {
            printk("gnttab_donate: target domain is dying\n");
            spin_unlock(&e->page_alloc_lock);
            put_domain(e);
            result = GNTST_general_error;
            break;
        }
        if (unlikely(!gnttab_prepare_for_transfer(e, d, gop->handle))) {
            printk("gnttab_donate: gnttab_prepare_for_transfer fails\n");
            spin_unlock(&e->page_alloc_lock);
            put_domain(e);
            result = GNTST_general_error;
            break;
        }
#else
        ASSERT(e->tot_pages <= e->max_pages);
        if (unlikely(test_bit(DOMFLAGS_DYING, &e->domain_flags)) ||
            unlikely(e->tot_pages == e->max_pages) ||
            unlikely(!gnttab_prepare_for_transfer(e, d, gop->handle))) {
            printk("gnttab_donate: Transferee has no reservation headroom (%d,"
                   "%d) or provided a bad grant ref (%08x) or is dying (%p)\n",
                   e->tot_pages, e->max_pages, gop->handle, e->d_flags);
            spin_unlock(&e->page_alloc_lock);
            put_domain(e);
            result = GNTST_general_error;
            break;
        }
#endif
        /* Okay, add the page to 'e'. */
        if (unlikely(e->tot_pages++ == 0)) {
            get_knownalive_domain(e);
        }
        list_add_tail(&page->list, &e->page_list);
        page_set_owner(page, e);
        
        spin_unlock(&e->page_alloc_lock);
        
        /*
         * Transfer is all done: tell the guest about its new page
         * frame.
         */
        gnttab_notify_transfer(e, d, gop->handle, gop->mfn);
        
        put_domain(e);
        
        gop->status = GNTST_okay;
    }
    return result;
}

long 
do_grant_table_op(
    unsigned int cmd, void *uop, unsigned int count)
{
    long rc;
    struct domain *d = current->domain;
    
    if ( count > 512 )
        return -EINVAL;
    
    LOCK_BIGLOCK(d);
    
    sync_pagetable_state(d);
    
    rc = -EFAULT;
    switch ( cmd )
        {
        case GNTTABOP_map_grant_ref:
            if ( unlikely(!array_access_ok(
                              uop, count, sizeof(gnttab_map_grant_ref_t))) )
                goto out;
            rc = gnttab_map_grant_ref((gnttab_map_grant_ref_t *)uop, count);
            break;
        case GNTTABOP_unmap_grant_ref:
            if ( unlikely(!array_access_ok(
                              uop, count, sizeof(gnttab_unmap_grant_ref_t))) )
                goto out;
            rc = gnttab_unmap_grant_ref((gnttab_unmap_grant_ref_t *)uop, 
                                        count);
            break;
        case GNTTABOP_setup_table:
            rc = gnttab_setup_table((gnttab_setup_table_t *)uop, count);
            break;
#if GRANT_DEBUG
        case GNTTABOP_dump_table:
            rc = gnttab_dump_table((gnttab_dump_table_t *)uop);
            break;
#endif
        case GNTTABOP_donate:
            if (unlikely(!array_access_ok(uop, count, 
                                          sizeof(gnttab_donate_t))))
                goto out;
            rc = gnttab_donate(uop, count);
            break;
        default:
            rc = -ENOSYS;
            break;
        }
    
  out:
    UNLOCK_BIGLOCK(d);
    
    return rc;
}

int
gnttab_check_unmap(
    struct domain *rd, struct domain *ld, unsigned long frame, int readonly)
{
    /* Called when put_page is invoked on a page belonging to a foreign domain.
     * Instead of decrementing the frame table ref count, locate the grant
     * table entry, if any, and if found, decrement that count.
     * Called a _lot_ at domain creation because pages mapped by priv domains
     * also traverse this.
     */
    
    /* Note: If the same frame is mapped multiple times, and then one of
     *       the ptes is overwritten, which maptrack handle gets invalidated?
     * Advice: Don't do it. Explicitly unmap.
     */
    
    unsigned int handle, ref, refcount;
    grant_table_t        *lgt, *rgt;
    active_grant_entry_t *act;
    grant_mapping_t      *map;
    int found = 0;
    
    lgt = ld->grant_table;
    
#if GRANT_DEBUG_VERBOSE
    if ( ld->domain_ id != 0 ) {
            DPRINTK("Foreign unref rd(%d) ld(%d) frm(%lx) flgs(%x).\n",
                    rd->domain_id, ld->domain_id, frame, readonly);
      }
#endif
    
    /* Fast exit if we're not mapping anything using grant tables */
    if ( lgt->map_count == 0 )
        return 0;
    
    if ( get_domain(rd) == 0 ) {
        DPRINTK("gnttab_check_unmap: couldn't get_domain rd(%d)\n",
                rd->domain_id);
        return 0;
    }
    
    rgt = rd->grant_table;
    
    for ( handle = 0; handle < lgt->maptrack_limit; handle++ ) {

        map = &lgt->maptrack[handle];
            
        if ( map->domid != rd->domain_id )
            continue;
        
        if ( ( map->ref_and_flags & MAPTRACK_GNTMAP_MASK ) &&
             ( readonly ? 1 : (!(map->ref_and_flags & GNTMAP_readonly)))) {

            ref = (map->ref_and_flags >> MAPTRACK_REF_SHIFT);
            act = &rgt->active[ref];
                    
            spin_lock(&rgt->lock);
                    
            if ( act->frame != frame ) {
                spin_unlock(&rgt->lock);
                continue;
            }
                    
            refcount = act->pin & ( readonly ? GNTPIN_hstr_mask
                                    : GNTPIN_hstw_mask );

            if ( refcount == 0 ) {
                spin_unlock(&rgt->lock);
                continue;
            }
                    
            /* gotcha */
            DPRINTK("Grant unref rd(%d) ld(%d) frm(%lx) flgs(%x).\n",
                    rd->domain_id, ld->domain_id, frame, readonly);
                    
            if ( readonly )
                act->pin -= GNTPIN_hstr_inc;
            else {
                act->pin -= GNTPIN_hstw_inc;
                            
                /* any more granted writable mappings? */
<<<<<<< HEAD
                if ( (act->pin & (GNTPIN_hstw_mask|GNTPIN_devw_mask) == 0)) {
=======
                if ( (act->pin & (GNTPIN_hstw_mask|GNTPIN_devw_mask)) == 0 ) {
>>>>>>> 75c63b5b
                    clear_bit(_GTF_writing, &rgt->shared[ref].flags);
                    put_page_type(&frame_table[frame]);
                }
            }
                
            if ( act->pin == 0 ) {
                clear_bit(_GTF_reading, &rgt->shared[ref].flags);
                put_page(&frame_table[frame]);
            }

            spin_unlock(&rgt->lock);
                    
            clear_bit(GNTMAP_host_map, &map->ref_and_flags);
                    
            if ( !(map->ref_and_flags & GNTMAP_device_map) )
                put_maptrack_handle(lgt, handle);
                    
            found = 1;
            break;
        }
    }
    put_domain(rd);
    
    return found;
}

int 
gnttab_prepare_for_transfer(
    struct domain *rd, struct domain *ld, grant_ref_t ref)
{
    grant_table_t *rgt;
    grant_entry_t *sha;
    domid_t        sdom;
    u16            sflags;
    u32            scombo, prev_scombo;
    int            retries = 0;
    unsigned long  target_pfn;

#ifdef GRANT_DEBUG_VERBOSE
    DPRINTK("gnttab_prepare_for_transfer rd(%hu) ld(%hu) ref(%hu).\n",
            rd->domain_id, ld->domain_id, ref);
#endif

    if ( unlikely((rgt = rd->grant_table) == NULL) ||
         unlikely(ref >= NR_GRANT_ENTRIES) )
    {
        DPRINTK("Dom %d has no g.t., or ref is bad (%d).\n",
                rd->domain_id, ref);
        return 0;
    }

    spin_lock(&rgt->lock);

    sha = &rgt->shared[ref];
    
    sflags = sha->flags;
    sdom   = sha->domid;

    for ( ; ; )
    {
        target_pfn = sha->frame;

        if ( unlikely(target_pfn >= max_page ) )
        {
            DPRINTK("Bad pfn (%lx)\n", target_pfn);
            goto fail;
        }

        if ( unlikely(sflags != GTF_accept_transfer) ||
             unlikely(sdom != ld->domain_id) )
        {
            DPRINTK("Bad flags (%x) or dom (%d). (NB. expected dom %d)\n",
                    sflags, sdom, ld->domain_id);
            goto fail;
        }

        /* Merge two 16-bit values into a 32-bit combined update. */
        /* NB. Endianness! */
        prev_scombo = scombo = ((u32)sdom << 16) | (u32)sflags;

        /* NB. prev_scombo is updated in place to seen value. */
        if ( unlikely(cmpxchg_user((u32 *)&sha->flags, prev_scombo, 
                                   prev_scombo | GTF_transfer_committed)) )
        {
            DPRINTK("Fault while modifying shared flags and domid.\n");
            goto fail;
        }

        /* Did the combined update work (did we see what we expected?). */
        if ( likely(prev_scombo == scombo) )
            break;

        if ( retries++ == 4 )
        {
            DPRINTK("Shared grant entry is unstable.\n");
            goto fail;
        }

        /* Didn't see what we expected. Split out the seen flags & dom. */
        /* NB. Endianness! */
        sflags = (u16)prev_scombo;
        sdom   = (u16)(prev_scombo >> 16);
    }

    spin_unlock(&rgt->lock);
    return 1;

 fail:
    spin_unlock(&rgt->lock);
    return 0;
}

void 
gnttab_notify_transfer(
    struct domain *rd, struct domain *ld, grant_ref_t ref, unsigned long frame)
{
    grant_entry_t  *sha;
    unsigned long   pfn;

#ifdef GRANT_DEBUG_VERBOSE
    DPRINTK("gnttab_notify_transfer rd(%hu) ld(%hu) ref(%hu).\n",
            rd->domain_id, ld->domain_id, ref);
#endif

    sha = &rd->grant_table->shared[ref];

    spin_lock(&rd->grant_table->lock);

    pfn = sha->frame;

    if ( unlikely(pfn >= max_page ) )
        DPRINTK("Bad pfn (%lx)\n", pfn);
    else
    {
        machine_to_phys_mapping[frame] = pfn;

        if ( unlikely(shadow_mode_log_dirty(ld)))
             mark_dirty(ld, frame);

        if (shadow_mode_translate(ld))
            __phys_to_machine_mapping[pfn] = frame;
    }
    sha->frame = __mfn_to_gpfn(rd, frame);
    sha->domid = rd->domain_id;
    wmb();
    sha->flags = ( GTF_accept_transfer | GTF_transfer_completed );

    spin_unlock(&rd->grant_table->lock);

    return;
}

int 
grant_table_create(
    struct domain *d)
{
    grant_table_t *t;
    int            i;

    if ( (t = xmalloc(grant_table_t)) == NULL )
        goto no_mem;

    /* Simple stuff. */
    memset(t, 0, sizeof(*t));
    spin_lock_init(&t->lock);

    /* Active grant table. */
    if ( (t->active = xmalloc_array(active_grant_entry_t, NR_GRANT_ENTRIES))
         == NULL )
        goto no_mem;
    memset(t->active, 0, sizeof(active_grant_entry_t) * NR_GRANT_ENTRIES);

    /* Tracking of mapped foreign frames table */
    if ( (t->maptrack = alloc_xenheap_page()) == NULL )
        goto no_mem;
    t->maptrack_order = 0;
    t->maptrack_limit = PAGE_SIZE / sizeof(grant_mapping_t);
    memset(t->maptrack, 0, PAGE_SIZE);
    for ( i = 0; i < t->maptrack_limit; i++ )
        t->maptrack[i].ref_and_flags = (i+1) << MAPTRACK_REF_SHIFT;

    /* Shared grant table. */
    t->shared = alloc_xenheap_pages(ORDER_GRANT_FRAMES);
    if ( t->shared == NULL )
        goto no_mem;
    memset(t->shared, 0, NR_GRANT_FRAMES * PAGE_SIZE);

    for ( i = 0; i < NR_GRANT_FRAMES; i++ )
    {
        SHARE_PFN_WITH_DOMAIN(
            virt_to_page((char *)(t->shared)+(i*PAGE_SIZE)), d);
        machine_to_phys_mapping[(virt_to_phys(t->shared) >> PAGE_SHIFT) + i] =
            INVALID_M2P_ENTRY;
    }

    /* Okay, install the structure. */
    wmb(); /* avoid races with lock-free access to d->grant_table */
    d->grant_table = t;
    return 0;

 no_mem:
    if ( t != NULL )
    {
        xfree(t->active);
        if ( t->maptrack != NULL )
            free_xenheap_page(t->maptrack);
        xfree(t);
    }
    return -ENOMEM;
}

void
gnttab_release_dev_mappings(grant_table_t *gt)
{
    grant_mapping_t        *map;
    domid_t                 dom;
    grant_ref_t             ref;
    u16                     handle;
    struct domain          *ld, *rd;
    unsigned long           frame;
    active_grant_entry_t   *act;
    grant_entry_t          *sha;

    ld = current->domain;

    for ( handle = 0; handle < gt->maptrack_limit; handle++ )
    {
        map = &gt->maptrack[handle];

        if ( map->ref_and_flags & GNTMAP_device_map )
        {
            dom = map->domid;
            ref = map->ref_and_flags >> MAPTRACK_REF_SHIFT;

            DPRINTK("Grant release (%hu) ref:(%hu) flags:(%x) dom:(%hu)\n",
                    handle, ref,
                    map->ref_and_flags & MAPTRACK_GNTMAP_MASK, dom);

            if ( unlikely((rd = find_domain_by_id(dom)) == NULL) ||
                 unlikely(ld == rd) )
            {
                if ( rd != NULL )
                    put_domain(rd);

                printk(KERN_WARNING "Grant release: No dom%d\n", dom);
                continue;
            }

            act = &rd->grant_table->active[ref];
            sha = &rd->grant_table->shared[ref];

            spin_lock(&rd->grant_table->lock);

            if ( act->pin & (GNTPIN_devw_mask | GNTPIN_devr_mask) )
            {
                frame = act->frame;

                if ( ( (act->pin & GNTPIN_hstw_mask) == 0 ) &&
                     ( (act->pin & GNTPIN_devw_mask) >  0 ) )
                {
                    clear_bit(_GTF_writing, &sha->flags);
                    put_page_type(&frame_table[frame]);
                }

                act->pin &= ~(GNTPIN_devw_mask | GNTPIN_devr_mask);

                if ( act->pin == 0 )
                {
                    clear_bit(_GTF_reading, &sha->flags);
                    map->ref_and_flags = 0;
                    put_page(&frame_table[frame]);
                }
                else
                    map->ref_and_flags &= ~GNTMAP_device_map;
            }

            spin_unlock(&rd->grant_table->lock);

            put_domain(rd);
        }
    }
}


void
grant_table_destroy(
    struct domain *d)
{
    grant_table_t *t;

    if ( (t = d->grant_table) != NULL )
    {
        /* Free memory relating to this grant table. */
        d->grant_table = NULL;
        free_xenheap_pages(t->shared, ORDER_GRANT_FRAMES);
        free_xenheap_page(t->maptrack);
        xfree(t->active);
        xfree(t);
    }
}

void
grant_table_init(
    void)
{
    /* Nothing. */
}

/*
 * Local variables:
 * mode: C
 * c-set-style: "BSD"
 * c-basic-offset: 4
 * tab-width: 4
 * indent-tabs-mode: nil
 * End:
 */<|MERGE_RESOLUTION|>--- conflicted
+++ resolved
@@ -1091,11 +1091,7 @@
                 act->pin -= GNTPIN_hstw_inc;
                             
                 /* any more granted writable mappings? */
-<<<<<<< HEAD
-                if ( (act->pin & (GNTPIN_hstw_mask|GNTPIN_devw_mask) == 0)) {
-=======
                 if ( (act->pin & (GNTPIN_hstw_mask|GNTPIN_devw_mask)) == 0 ) {
->>>>>>> 75c63b5b
                     clear_bit(_GTF_writing, &rgt->shared[ref].flags);
                     put_page_type(&frame_table[frame]);
                 }
