/******************************************************************************
 * common/grant_table.c
 * 
 * Mechanism for granting foreign access to page frames, and receiving
 * page-ownership transfers.
 * 
 * Copyright (c) 2005 Christopher Clark
 * Copyright (c) 2004 K A Fraser
 * 
 * This program is free software; you can redistribute it and/or modify
 * it under the terms of the GNU General Public License as published by
 * the Free Software Foundation; either version 2 of the License, or
 * (at your option) any later version.
 * 
 * This program is distributed in the hope that it will be useful,
 * but WITHOUT ANY WARRANTY; without even the implied warranty of
 * MERCHANTABILITY or FITNESS FOR A PARTICULAR PURPOSE.  See the
 * GNU General Public License for more details.
 * 
 * You should have received a copy of the GNU General Public License
 * along with this program; if not, write to the Free Software
 * Foundation, Inc., 59 Temple Place, Suite 330, Boston, MA  02111-1307  USA
 */

#define GRANT_DEBUG 0
#define GRANT_DEBUG_VERBOSE 0

#include <xen/config.h>
#include <xen/sched.h>
#include <xen/shadow.h>
#include <xen/mm.h>

#define PIN_FAIL(_lbl, _rc, _f, _a...)   \
    do {                           \
        DPRINTK( _f, ## _a );      \
        rc = (_rc);                \
        goto _lbl;                 \
    } while ( 0 )

static inline int
get_maptrack_handle(
    grant_table_t *t)
{
    unsigned int h;
    if ( unlikely((h = t->maptrack_head) == t->maptrack_limit) )
        return -1;
    t->maptrack_head = t->maptrack[h].ref_and_flags >> MAPTRACK_REF_SHIFT;
    t->map_count++;
    return h;
}

static inline void
put_maptrack_handle(
    grant_table_t *t, int handle)
{
    t->maptrack[handle].ref_and_flags = t->maptrack_head << MAPTRACK_REF_SHIFT;
    t->maptrack_head = handle;
    t->map_count--;
}

static int
__gnttab_activate_grant_ref(
    struct domain          *mapping_d,          /* IN */
    struct exec_domain     *mapping_ed,
    struct domain          *granting_d,
    grant_ref_t             ref,
    u16                     dev_hst_ro_flags,
    unsigned long           host_virt_addr,
    unsigned long          *pframe )            /* OUT */
{
    domid_t               sdom;
    u16                   sflags;
    active_grant_entry_t *act;
    grant_entry_t        *sha;
    s16                   rc = 1;
    unsigned long         frame = 0;
    int                   retries = 0;

    /*
     * Objectives of this function:
     * . Make the record ( granting_d, ref ) active, if not already.
     * . Update shared grant entry of owner, indicating frame is mapped.
     * . Increment the owner act->pin reference counts.
     * . get_page on shared frame if new mapping.
     * . get_page_type if this is first RW mapping of frame.
     * . Add PTE to virtual address space of mapping_d, if necessary.
     * Returns:
     * .  -ve: error
     * .    1: ok
     * .    0: ok and TLB invalidate of host_virt_addr needed.
     *
     * On success, *pframe contains mfn.
     */

    /*
     * We bound the number of times we retry CMPXCHG on memory locations that
     * we share with a guest OS. The reason is that the guest can modify that
     * location at a higher rate than we can read-modify-CMPXCHG, so the guest
     * could cause us to livelock. There are a few cases where it is valid for
     * the guest to race our updates (e.g., to change the GTF_readonly flag),
     * so we allow a few retries before failing.
     */

    act = &granting_d->grant_table->active[ref];
    sha = &granting_d->grant_table->shared[ref];

    spin_lock(&granting_d->grant_table->lock);

    if ( act->pin == 0 )
    {
        /* CASE 1: Activating a previously inactive entry. */

        sflags = sha->flags;
        sdom   = sha->domid;

        for ( ; ; )
        {
            u32 scombo, prev_scombo, new_scombo;

            if ( unlikely((sflags & GTF_type_mask) != GTF_permit_access) ||
                 unlikely(sdom != mapping_d->id) )
                PIN_FAIL(unlock_out, GNTST_general_error,
                         "Bad flags (%x) or dom (%d). (NB. expected dom %d)\n",
                        sflags, sdom, mapping_d->id);

            /* Merge two 16-bit values into a 32-bit combined update. */
            /* NB. Endianness! */
            prev_scombo = scombo = ((u32)sdom << 16) | (u32)sflags;

            new_scombo = scombo | GTF_reading;
            if ( !(dev_hst_ro_flags & GNTMAP_readonly) )
            {
                new_scombo |= GTF_writing;
                if ( unlikely(sflags & GTF_readonly) )
                    PIN_FAIL(unlock_out, GNTST_general_error,
                             "Attempt to write-pin a r/o grant entry.\n");
            }

            /* NB. prev_scombo is updated in place to seen value. */
            if ( unlikely(cmpxchg_user((u32 *)&sha->flags,
                                       prev_scombo,
                                       new_scombo)) )
                PIN_FAIL(unlock_out, GNTST_general_error,
                         "Fault while modifying shared flags and domid.\n");

            /* Did the combined update work (did we see what we expected?). */
            if ( likely(prev_scombo == scombo) )
                break;

            if ( retries++ == 4 )
                PIN_FAIL(unlock_out, GNTST_general_error,
                         "Shared grant entry is unstable.\n");

            /* Didn't see what we expected. Split out the seen flags & dom. */
            /* NB. Endianness! */
            sflags = (u16)prev_scombo;
            sdom   = (u16)(prev_scombo >> 16);
        }

        /* rmb(); */ /* not on x86 */
<<<<<<< HEAD
        frame = sha->frame;
        if ( unlikely(!pfn_valid(frame)) || 
             unlikely(!((flags & GNTMAP_readonly) ? 
                        get_page(&frame_table[frame], rd) : 
                        get_page_and_type(&frame_table[frame], rd, 
=======

        frame = __gpfn_to_mfn_foreign(granting_d, sha->frame);

        if ( unlikely(!pfn_is_ram(frame)) ||
             unlikely(!((dev_hst_ro_flags & GNTMAP_readonly) ?
                        get_page(&frame_table[frame], granting_d) :
                        get_page_and_type(&frame_table[frame], granting_d,
>>>>>>> 293cda1f
                                          PGT_writable_page))) )
        {
            clear_bit(_GTF_writing, &sha->flags);
            clear_bit(_GTF_reading, &sha->flags);
            PIN_FAIL(unlock_out, GNTST_general_error,
                     "Could not pin the granted frame (%lx)!\n", frame);
        }

        if ( dev_hst_ro_flags & GNTMAP_device_map )
            act->pin += (dev_hst_ro_flags & GNTMAP_readonly) ?
                GNTPIN_devr_inc : GNTPIN_devw_inc;
        if ( dev_hst_ro_flags & GNTMAP_host_map )
            act->pin += (dev_hst_ro_flags & GNTMAP_readonly) ?
                GNTPIN_hstr_inc : GNTPIN_hstw_inc;
        act->domid = sdom;
        act->frame = frame;
    }
    else 
    {
        /* CASE 2: Active modications to an already active entry. */

        /*
         * A cheesy check for possible pin-count overflow.
         * A more accurate check cannot be done with a single comparison.
         */
        if ( (act->pin & 0x80808080U) != 0 )
            PIN_FAIL(unlock_out, ENOSPC, "Risk of counter overflow %08x\n", act->pin);

        frame = act->frame;

        if ( !(dev_hst_ro_flags & GNTMAP_readonly) && 
             !((sflags = sha->flags) & GTF_writing) )
        {
            for ( ; ; )
            {
                u16 prev_sflags;
                
                if ( unlikely(sflags & GTF_readonly) )
                    PIN_FAIL(unlock_out, GNTST_general_error,
                             "Attempt to write-pin a r/o grant entry.\n");

                prev_sflags = sflags;

                /* NB. prev_sflags is updated in place to seen value. */
                if ( unlikely(cmpxchg_user(&sha->flags, prev_sflags, 
                                           prev_sflags | GTF_writing)) )
                    PIN_FAIL(unlock_out, GNTST_general_error,
                         "Fault while modifying shared flags.\n");

                if ( likely(prev_sflags == sflags) )
                    break;

                if ( retries++ == 4 )
                    PIN_FAIL(unlock_out, GNTST_general_error,
                             "Shared grant entry is unstable.\n");

                sflags = prev_sflags;
            }

            if ( unlikely(!get_page_type(&frame_table[frame],
                                         PGT_writable_page)) )
            {
                clear_bit(_GTF_writing, &sha->flags);
                PIN_FAIL(unlock_out, GNTST_general_error,
                         "Attempt to write-pin a unwritable page.\n");
            }
        }

        if ( dev_hst_ro_flags & GNTMAP_device_map )
            act->pin += (dev_hst_ro_flags & GNTMAP_readonly) ? 
                GNTPIN_devr_inc : GNTPIN_devw_inc;
        if ( dev_hst_ro_flags & GNTMAP_host_map )
            act->pin += (dev_hst_ro_flags & GNTMAP_readonly) ?
                GNTPIN_hstr_inc : GNTPIN_hstw_inc;
    }

    /* At this point:
     * act->pin updated to reflect mapping.
     * sha->flags updated to indicate to granting domain mapping done.
     * frame contains the mfn.
     */

    spin_unlock(&granting_d->grant_table->lock);

    if ( (host_virt_addr != 0) && (dev_hst_ro_flags & GNTMAP_host_map) )
    {
        /* Write update into the pagetable
         */

        rc = update_grant_va_mapping( host_virt_addr,
                                (frame << PAGE_SHIFT) | _PAGE_PRESENT  |
                                                        _PAGE_ACCESSED |
                                                        _PAGE_DIRTY    |
                       ((dev_hst_ro_flags & GNTMAP_readonly) ? 0 : _PAGE_RW),
                       mapping_d, mapping_ed );

        /* IMPORTANT: (rc == 0) => must flush / invalidate entry in TLB.
         * This is done in the outer gnttab_map_grant_ref.
         */

        if ( 0 > rc )
        {
            /* Abort. */

            spin_lock(&granting_d->grant_table->lock);

            if ( dev_hst_ro_flags & GNTMAP_readonly )
                act->pin -= GNTPIN_hstr_inc;
            else
            {
                act->pin -= GNTPIN_hstw_inc;
                if ( (act->pin & (GNTPIN_hstw_mask|GNTPIN_devw_mask)) == 0 )
                {
                    clear_bit(_GTF_writing, &sha->flags);
                    put_page_type(&frame_table[frame]);
                }
            }
            if ( act->pin == 0 )
            {
                clear_bit(_GTF_reading, &sha->flags);
                put_page(&frame_table[frame]);
            }

            spin_unlock(&granting_d->grant_table->lock);
        }

    }
    *pframe = frame;
    return rc;

 unlock_out:
    spin_unlock(&granting_d->grant_table->lock);
    return rc;
}

static int
__gnttab_map_grant_ref(
    gnttab_map_grant_ref_t *uop,
    unsigned long *va)
{
    domid_t               dom;
    grant_ref_t           ref;
    struct domain        *ld, *rd;
    struct exec_domain   *led;
    u16                   dev_hst_ro_flags;
    int                   handle;
    unsigned long         frame, host_virt_addr;
    int                   rc;

    /* Returns 0 if TLB flush / invalidate required by caller.
     * va will indicate the address to be invalidated. */

    led = current;
    ld = led->domain;

    /* Bitwise-OR avoids short-circuiting which screws control flow. */
    if ( unlikely(__get_user(dom, &uop->dom) |
                  __get_user(ref, &uop->ref) |
                  __get_user(host_virt_addr, &uop->host_virt_addr) |
                  __get_user(dev_hst_ro_flags, &uop->flags)) )
    {
        DPRINTK("Fault while reading gnttab_map_grant_ref_t.\n");
        return -EFAULT; /* don't set status */
    }


    if ( ((host_virt_addr != 0) || (dev_hst_ro_flags & GNTMAP_host_map) ) &&
         unlikely(!__addr_ok(host_virt_addr)))
    {
        DPRINTK("Bad virtual address (%x) or flags (%x).\n",
                host_virt_addr, dev_hst_ro_flags);
        (void)__put_user(GNTST_bad_virt_addr, &uop->handle);
        return GNTST_bad_gntref;
    }

    if ( unlikely(ref >= NR_GRANT_ENTRIES) ||
         unlikely((dev_hst_ro_flags & (GNTMAP_device_map|GNTMAP_host_map)) ==
0) )
    {
        DPRINTK("Bad ref (%d) or flags (%x).\n", ref, dev_hst_ro_flags);
        (void)__put_user(GNTST_bad_gntref, &uop->handle);
        return GNTST_bad_gntref;
    }

    if ( unlikely((rd = find_domain_by_id(dom)) == NULL) ||
         unlikely(ld == rd) )
    {
        if ( rd != NULL )
            put_domain(rd);
        DPRINTK("Could not find domain %d\n", dom);
        (void)__put_user(GNTST_bad_domain, &uop->handle);
        return GNTST_bad_domain;
    }

    /* get a maptrack handle */
    if ( unlikely((handle = get_maptrack_handle(ld->grant_table)) == -1) )
    {
        int              i;
        grant_mapping_t *new_mt;
        grant_table_t   *lgt      = ld->grant_table;

        /* grow the maptrack table */
        if ( (new_mt = (void *)alloc_xenheap_pages(lgt->maptrack_order + 1)) == NULL )
        {
            put_domain(rd);
            DPRINTK("No more map handles available\n");
            (void)__put_user(GNTST_no_device_space, &uop->handle);
            return GNTST_no_device_space;
        }

        memcpy(new_mt, lgt->maptrack, PAGE_SIZE << lgt->maptrack_order);
        for ( i = lgt->maptrack_limit; i < (lgt->maptrack_limit << 1); i++ )
            new_mt[i].ref_and_flags = (i+1) << MAPTRACK_REF_SHIFT;

        free_xenheap_pages((unsigned long)lgt->maptrack, lgt->maptrack_order);
        lgt->maptrack          = new_mt;
        lgt->maptrack_order   += 1;
        lgt->maptrack_limit  <<= 1;

        printk("Doubled maptrack size\n");
        handle = get_maptrack_handle(ld->grant_table);
    }

#if GRANT_DEBUG_VERBOSE
    DPRINTK("Mapping grant ref (%hu) for domain (%hu) with flags (%x)\n",
            ref, dom, dev_hst_ro_flags);
#endif

    if ( 0 <= ( rc = __gnttab_activate_grant_ref( ld, led, rd, ref,
                                                  dev_hst_ro_flags,
                                                  host_virt_addr, &frame)))
    {
        /* Only make the maptrack live _after_ writing the pte,
         * in case we overwrite the same frame number, causing a
         *  maptrack walk to find it
         */
        ld->grant_table->maptrack[handle].domid = dom;

        ld->grant_table->maptrack[handle].ref_and_flags
            = (ref << MAPTRACK_REF_SHIFT) |
              (dev_hst_ro_flags & MAPTRACK_GNTMAP_MASK);

        (void)__put_user(frame, &uop->dev_bus_addr);

        if ( dev_hst_ro_flags & GNTMAP_host_map )
            *va = host_virt_addr;

        (void)__put_user(handle, &uop->handle);
    }
    else
    {
        (void)__put_user(rc, &uop->handle);
        put_maptrack_handle(ld->grant_table, handle);
    }

    put_domain(rd);
    return rc;
}

static long
gnttab_map_grant_ref(
    gnttab_map_grant_ref_t *uop, unsigned int count)
{
    int i, flush = 0;
    unsigned long va[8];

    for ( i = 0; i < count; i++ )
        if ( __gnttab_map_grant_ref(&uop[i],
             &va[ (flush < 8 ? flush : 0) ]   ) == 0)
            flush++;

    if ( flush != 0 )
    {
        if ( flush <= 8 )
            for ( i = 0; i < flush; i++ )
                flush_tlb_one_mask(current->domain->cpuset, va[i]);
        else 
            local_flush_tlb();
    }

    return 0;
}

static int
__gnttab_unmap_grant_ref(
    gnttab_unmap_grant_ref_t *uop,
    unsigned long *va)
{
    domid_t        dom;
    grant_ref_t    ref;
    u16            handle;
    struct domain *ld, *rd;

    active_grant_entry_t *act;
    grant_entry_t *sha;
    grant_mapping_t *map;
    u16            flags;
    s16            rc = 1;
    unsigned long  frame, virt;

    ld = current->domain;

    /* Bitwise-OR avoids short-circuiting which screws control flow. */
    if ( unlikely(__get_user(virt, &uop->host_virt_addr) |
                  __get_user(frame, &uop->dev_bus_addr) |
                  __get_user(handle, &uop->handle)) )
    {
        DPRINTK("Fault while reading gnttab_unmap_grant_ref_t.\n");
        return -EFAULT; /* don't set status */
    }

    map = &ld->grant_table->maptrack[handle];

    if ( unlikely(handle >= ld->grant_table->maptrack_limit) ||
         unlikely(!(map->ref_and_flags & MAPTRACK_GNTMAP_MASK)) )
    {
        DPRINTK("Bad handle (%d).\n", handle);
        (void)__put_user(GNTST_bad_handle, &uop->status);
        return GNTST_bad_handle;
    }

    dom   = map->domid;
    ref   = map->ref_and_flags >> MAPTRACK_REF_SHIFT;
    flags = map->ref_and_flags & MAPTRACK_GNTMAP_MASK;

    if ( unlikely((rd = find_domain_by_id(dom)) == NULL) ||
         unlikely(ld == rd) )
    {
        if ( rd != NULL )
            put_domain(rd);
        DPRINTK("Could not find domain %d\n", dom);
        (void)__put_user(GNTST_bad_domain, &uop->status);
        return GNTST_bad_domain;
    }
#if GRANT_DEBUG_VERBOSE
    DPRINTK("Unmapping grant ref (%hu) for domain (%hu) with handle (%hu)\n",
            ref, dom, handle);
#endif

    act = &rd->grant_table->active[ref];
    sha = &rd->grant_table->shared[ref];

    spin_lock(&rd->grant_table->lock);

    if ( frame == 0 )
        frame = act->frame;
    else if ( frame == GNTUNMAP_DEV_FROM_VIRT )
    {
        if ( !( flags & GNTMAP_device_map ) )
            PIN_FAIL(unmap_out, GNTST_bad_dev_addr,
                     "Bad frame number: frame not mapped for device access.\n");
        frame = act->frame;

        /* frame will be unmapped for device access below if virt addr ok */
    }
    else
    {
        if ( unlikely(frame != act->frame) )
            PIN_FAIL(unmap_out, GNTST_general_error,
                     "Bad frame number doesn't match gntref.\n");
        if ( flags & GNTMAP_device_map )
            act->pin -= (flags & GNTMAP_readonly) ? GNTPIN_devr_inc
                                                  : GNTPIN_devw_inc;

        map->ref_and_flags &= ~GNTMAP_device_map;
        (void)__put_user(0, &uop->dev_bus_addr);

        /* frame is now unmapped for device access */
    }

    if ( (virt != 0) &&
         (flags & GNTMAP_host_map) &&
         ((act->pin & (GNTPIN_hstw_mask | GNTPIN_hstr_mask)) > 0))
    {
        l1_pgentry_t   *pl1e;
        unsigned long   _ol1e;

        pl1e = &linear_pg_table[l1_linear_offset(virt)];
                                                                                            
        if ( unlikely(__get_user(_ol1e, (unsigned long *)pl1e) != 0) )
        {
            DPRINTK("Could not find PTE entry for address %x\n", virt);
            rc = -EINVAL;
            goto unmap_out;
        }

        /* check that the virtual address supplied is actually
         * mapped to act->frame.
         */
        if ( unlikely((_ol1e >> PAGE_SHIFT) != frame ))
        {
            DPRINTK("PTE entry %x for address %x doesn't match frame %x\n",
                    _ol1e, virt, frame);
            rc = -EINVAL;
            goto unmap_out;
        }

        /* Delete pagetable entry
         */
        if ( unlikely(__put_user(0, (unsigned long *)pl1e)))
        {
            DPRINTK("Cannot delete PTE entry at %x for virtual address %x\n",
                    pl1e, virt);
            rc = -EINVAL;
            goto unmap_out;
        }

        map->ref_and_flags &= ~GNTMAP_host_map;

        act->pin -= (flags & GNTMAP_readonly) ? GNTPIN_hstr_inc
                                              : GNTPIN_hstw_inc;

        if ( frame == GNTUNMAP_DEV_FROM_VIRT )
        {
            act->pin -= (flags & GNTMAP_readonly) ? GNTPIN_devr_inc
                                                  : GNTPIN_devw_inc;

            map->ref_and_flags &= ~GNTMAP_device_map;
            (void)__put_user(0, &uop->dev_bus_addr);
        }

        rc = 0;
        *va = virt;
    }

    if ( (map->ref_and_flags & (GNTMAP_device_map|GNTMAP_host_map)) == 0)
    {
        map->ref_and_flags = 0;
        put_maptrack_handle(ld->grant_table, handle);
    }

    /* If just unmapped a writable mapping, mark as dirtied */
    if ( unlikely(shadow_mode_log_dirty(rd)) &&
        !( flags & GNTMAP_readonly ) )
         mark_dirty(rd, frame);

    /* If the last writable mapping has been removed, put_page_type */
    if ( ( (act->pin & (GNTPIN_devw_mask|GNTPIN_hstw_mask) ) == 0) &&
         ( !( flags & GNTMAP_readonly ) ) )
    {
        clear_bit(_GTF_writing, &sha->flags);
        put_page_type(&frame_table[frame]);
    }

    if ( act->pin == 0 )
    {
        clear_bit(_GTF_reading, &sha->flags);
        put_page(&frame_table[frame]);
    }

 unmap_out:
    (void)__put_user(rc, &uop->status);
    spin_unlock(&rd->grant_table->lock);
    put_domain(rd);
    return rc;
}

static long
gnttab_unmap_grant_ref(
    gnttab_unmap_grant_ref_t *uop, unsigned int count)
{
    int i, flush = 0;
    unsigned long va[8];

    for ( i = 0; i < count; i++ )
        if ( __gnttab_unmap_grant_ref(&uop[i],
             &va[ (flush < 8 ? flush : 0) ]   ) == 0)
            flush++;

    if ( flush != 0 )
    {
        if ( flush <= 8 )
            for ( i = 0; i < flush; i++ )
                flush_tlb_one_mask(current->domain->cpuset, va[i]);
        else 
            local_flush_tlb();
    }

    return 0;
}

static long 
gnttab_setup_table(
    gnttab_setup_table_t *uop, unsigned int count)
{
    gnttab_setup_table_t  op;
    struct domain        *d;
    int                   i;

    if ( count != 1 )
        return -EINVAL;

    if ( unlikely(copy_from_user(&op, uop, sizeof(op)) != 0) )
    {
        DPRINTK("Fault while reading gnttab_setup_table_t.\n");
        return -EFAULT;
    }

    if ( unlikely(op.nr_frames > NR_GRANT_FRAMES) )
    {
        DPRINTK("Xen only supports at most %d grant-table frames per domain.\n",
                NR_GRANT_FRAMES);
        (void)put_user(GNTST_general_error, &uop->status);
        return 0;
    }

    if ( op.dom == DOMID_SELF )
    {
        op.dom = current->domain->id;
    }
    else if ( unlikely(!IS_PRIV(current->domain)) )
    {
        (void)put_user(GNTST_permission_denied, &uop->status);
        return 0;
    }

    if ( unlikely((d = find_domain_by_id(op.dom)) == NULL) )
    {
        DPRINTK("Bad domid %d.\n", op.dom);
        (void)put_user(GNTST_bad_domain, &uop->status);
        return 0;
    }

    if ( op.nr_frames <= NR_GRANT_FRAMES )
    {
        ASSERT(d->grant_table != NULL);
        (void)put_user(GNTST_okay, &uop->status);

        for ( i = 0; i < op.nr_frames; i++ )
            (void)put_user( (
                virt_to_phys( (char*)(d->grant_table->shared)+(i*PAGE_SIZE) )
                              >> PAGE_SHIFT ), &uop->frame_list[i]);
    }

    put_domain(d);
    return 0;
}

#if GRANT_DEBUG
static int
gnttab_dump_table(gnttab_dump_table_t *uop)
{
    grant_table_t        *gt;
    gnttab_dump_table_t   op;
    struct domain        *d;
    u32                   shared_mfn;
    active_grant_entry_t *act;
    grant_entry_t         sha_copy;
    grant_mapping_t      *maptrack;
    int                   i;


    if ( unlikely(copy_from_user(&op, uop, sizeof(op)) != 0) )
    {
        DPRINTK("Fault while reading gnttab_dump_table_t.\n");
        return -EFAULT;
    }

    if ( op.dom == DOMID_SELF )
    {
        op.dom = current->domain->id;
    }

    if ( unlikely((d = find_domain_by_id(op.dom)) == NULL) )
    {
        DPRINTK("Bad domid %d.\n", op.dom);
        (void)put_user(GNTST_bad_domain, &uop->status);
        return 0;
    }

    ASSERT(d->grant_table != NULL);
    gt = d->grant_table;
    (void)put_user(GNTST_okay, &uop->status);

    shared_mfn = virt_to_phys(d->grant_table->shared);

    DPRINTK("Grant table for dom (%hu) MFN (%x)\n",
            op.dom, shared_mfn);

    ASSERT(d->grant_table->active != NULL);
    ASSERT(d->grant_table->shared != NULL);
    ASSERT(d->grant_table->maptrack != NULL);

    for ( i = 0; i < NR_GRANT_ENTRIES; i++ )
    {
        sha_copy =  gt->shared[i];

        if ( sha_copy.flags )
        {
            DPRINTK("Grant: dom (%hu) SHARED (%d) flags:(%hx) dom:(%hu) frame:(%lx)\n",
                    op.dom, i, sha_copy.flags, sha_copy.domid, sha_copy.frame);
        }
    }

    spin_lock(&gt->lock);

    for ( i = 0; i < NR_GRANT_ENTRIES; i++ )
    {
        act = &gt->active[i];

        if ( act->pin )
        {
            DPRINTK("Grant: dom (%hu) ACTIVE (%d) pin:(%x) dom:(%hu) frame:(%lx)\n",
                    op.dom, i, act->pin, act->domid, act->frame);
        }
    }

    for ( i = 0; i < gt->maptrack_limit; i++ )
    {
        maptrack = &gt->maptrack[i];

        if ( maptrack->ref_and_flags & MAPTRACK_GNTMAP_MASK )
        {
            DPRINTK("Grant: dom (%hu) MAP (%d) ref:(%hu) flags:(%x) dom:(%hu)\n",
                    op.dom, i,
                    maptrack->ref_and_flags >> MAPTRACK_REF_SHIFT,
                    maptrack->ref_and_flags & MAPTRACK_GNTMAP_MASK,
                    maptrack->domid);
        }
    }

    spin_unlock(&gt->lock);

    put_domain(d);
    return 0;
}
#endif

long 
do_grant_table_op(
    unsigned int cmd, void *uop, unsigned int count)
{
    long rc;

    if ( count > 512 )
        return -EINVAL;

    LOCK_BIGLOCK(current->domain);

    rc = -EFAULT;
    switch ( cmd )
    {
    case GNTTABOP_map_grant_ref:
        if ( unlikely(!array_access_ok(
            VERIFY_WRITE, uop, count, sizeof(gnttab_map_grant_ref_t))) )
            goto out;
        rc = gnttab_map_grant_ref((gnttab_map_grant_ref_t *)uop, count);
        break;
    case GNTTABOP_unmap_grant_ref:
        if ( unlikely(!array_access_ok(
            VERIFY_WRITE, uop, count, sizeof(gnttab_unmap_grant_ref_t))) )
            goto out;
        rc = gnttab_unmap_grant_ref((gnttab_unmap_grant_ref_t *)uop, count);
        break;
    case GNTTABOP_setup_table:
        rc = gnttab_setup_table((gnttab_setup_table_t *)uop, count);
        break;
#if GRANT_DEBUG
    case GNTTABOP_dump_table:
        rc = gnttab_dump_table((gnttab_dump_table_t *)uop);
        break;
#endif
    default:
        rc = -ENOSYS;
        break;
    }

out:
    UNLOCK_BIGLOCK(current->domain);

    return rc;
}

int
gnttab_check_unmap(
    struct domain *rd, struct domain *ld, unsigned long frame, int readonly)
{
    /* Called when put_page is invoked on a page belonging to a foreign domain.
     * Instead of decrementing the frame table ref count, locate the grant
     * table entry, if any, and if found, decrement that count.
     * Called a _lot_ at domain creation because pages mapped by priv domains
     * also traverse this.
     */

    /* Note: if the same frame is mapped multiple times, and then one of
     *       the ptes is overwritten, which maptrack handle gets invalidated?
     * Advice: don't do it.
     */

    unsigned int handle, ref, refcount;
    grant_table_t        *lgt, *rgt;
    active_grant_entry_t *act;
    grant_mapping_t      *map;
    int found = 0;

    lgt = ld->grant_table;

#if GRANT_DEBUG_VERBOSE
    if ( ld->id != 0 )
    {
        DPRINTK("Foreign unref rd(%d) ld(%d) frm(%x) flgs(%x).\n",
                rd->id, ld->id, frame, readonly);
    }
#endif

    /* Fast exit if we're not mapping anything using grant tables */
    if ( lgt->map_count == 0 )
        return 0;

    if ( get_domain(rd) == 0 )
    {
        DPRINTK("gnttab_check_unmap: couldn't get_domain rd(%d)\n", rd->id);
        return 0;
    }

    rgt = rd->grant_table;

    for ( handle = 0; handle < lgt->maptrack_limit; handle++ )
    {
        map = &lgt->maptrack[handle];


        /* cwc22: if multiple grants of the same frame are disallowed,
         * then the readonly check here can be changed to cause an early abort
         * if we've matched on frame, but not on write permission.
         */
        if ( ( map->ref_and_flags & MAPTRACK_GNTMAP_MASK ) &&
             ( readonly ? 1 : (!(map->ref_and_flags & GNTMAP_readonly))))
        {
            ref = (map->ref_and_flags >> MAPTRACK_REF_SHIFT);
            act = &rgt->active[ref];

            spin_lock(&rgt->lock);

            if ( act->frame != frame )
            {
                spin_unlock(&rgt->lock);
                continue;
            }

            refcount = act->pin & ( readonly ? GNTPIN_hstr_mask
                                             : GNTPIN_hstw_mask );
            if ( refcount == 0 )
            {
                spin_unlock(&rgt->lock);
                continue;
            }

            /* gotcha */
            DPRINTK("Grant unref rd(%d) ld(%d) frm(%x) flgs(%x).\n",
                    rd->id, ld->id, frame, readonly);

            if ( readonly )
                act->pin -= GNTPIN_hstr_inc;
            else
            {
                act->pin -= GNTPIN_hstw_inc;

                /* any more granted writable mappings? */
                if ( (act->pin & (GNTPIN_hstw_mask|GNTPIN_devw_mask)) == 0 )
                {
                    clear_bit(_GTF_writing, &rgt->shared[ref].flags);
                    put_page_type(&frame_table[frame]);
                }
            }

            if ( act->pin == 0 )
            {
                clear_bit(_GTF_reading, &rgt->shared[ref].flags);
                put_page(&frame_table[frame]);
            }
            spin_unlock(&rgt->lock);

            clear_bit(GNTMAP_host_map, &map->ref_and_flags);

            if ( !(map->ref_and_flags & GNTMAP_device_map) )
                put_maptrack_handle(lgt, handle);

            found = 1;
            break;
        }
    }
    put_domain(rd);

    return found;
}

int 
gnttab_prepare_for_transfer(
    struct domain *rd, struct domain *ld, grant_ref_t ref)
{
    grant_table_t *rgt;
    grant_entry_t *sha;
    domid_t        sdom;
    u16            sflags;
    u32            scombo, prev_scombo;
    int            retries = 0;
    unsigned long  target_pfn;

    DPRINTK("gnttab_prepare_for_transfer rd(%hu) ld(%hu) ref(%hu).\n",
            rd->id, ld->id, ref);

    if ( unlikely((rgt = rd->grant_table) == NULL) ||
         unlikely(ref >= NR_GRANT_ENTRIES) )
    {
        DPRINTK("Dom %d has no g.t., or ref is bad (%d).\n", rd->id, ref);
        return 0;
    }

    spin_lock(&rgt->lock);

    sha = &rgt->shared[ref];
    
    sflags = sha->flags;
    sdom   = sha->domid;

    for ( ; ; )
    {
        target_pfn = sha->frame;

        if ( unlikely(target_pfn >= max_page ) )
        {
            DPRINTK("Bad pfn (%x)\n", target_pfn);
            goto fail;
        }

        if ( unlikely(sflags != GTF_accept_transfer) ||
             unlikely(sdom != ld->id) )
        {
            DPRINTK("Bad flags (%x) or dom (%d). (NB. expected dom %d)\n",
                    sflags, sdom, ld->id);
            goto fail;
        }

        /* Merge two 16-bit values into a 32-bit combined update. */
        /* NB. Endianness! */
        prev_scombo = scombo = ((u32)sdom << 16) | (u32)sflags;

        /* NB. prev_scombo is updated in place to seen value. */
        if ( unlikely(cmpxchg_user((u32 *)&sha->flags, prev_scombo, 
                                   prev_scombo | GTF_transfer_committed)) )
        {
            DPRINTK("Fault while modifying shared flags and domid.\n");
            goto fail;
        }

        /* Did the combined update work (did we see what we expected?). */
        if ( likely(prev_scombo == scombo) )
            break;

        if ( retries++ == 4 )
        {
            DPRINTK("Shared grant entry is unstable.\n");
            goto fail;
        }

        /* Didn't see what we expected. Split out the seen flags & dom. */
        /* NB. Endianness! */
        sflags = (u16)prev_scombo;
        sdom   = (u16)(prev_scombo >> 16);
    }

    spin_unlock(&rgt->lock);
    return 1;

 fail:
    spin_unlock(&rgt->lock);
    return 0;
}

void 
gnttab_notify_transfer(
    struct domain *rd, struct domain *ld, grant_ref_t ref, unsigned long frame)
{
    grant_entry_t  *sha;
    unsigned long   pfn;

    DPRINTK("gnttab_notify_transfer rd(%hu) ld(%hu) ref(%hu).\n",
            rd->id, ld->id, ref);

    sha = &rd->grant_table->shared[ref];

    spin_lock(&rd->grant_table->lock);

    pfn = sha->frame;

    if ( unlikely(pfn >= max_page ) )
        DPRINTK("Bad pfn (%x)\n", pfn);
    else
    {
        machine_to_phys_mapping[frame] = pfn;

        if ( unlikely(shadow_mode_log_dirty(ld)))
             mark_dirty(ld, frame);

        if (shadow_mode_translate(ld))
            __phys_to_machine_mapping[pfn] = frame;
    }
    sha->frame = __mfn_to_gpfn(rd, frame);
    sha->domid = rd->id;
    wmb();
    sha->flags = ( GTF_accept_transfer | GTF_transfer_completed );

    spin_unlock(&rd->grant_table->lock);

    return;
}

int 
grant_table_create(
    struct domain *d)
{
    grant_table_t *t;
    int            i;

    if ( (t = xmalloc(grant_table_t)) == NULL )
        goto no_mem;

    /* Simple stuff. */
    memset(t, 0, sizeof(*t));
    spin_lock_init(&t->lock);

    /* Active grant table. */
    if ( (t->active = xmalloc_array(active_grant_entry_t, NR_GRANT_ENTRIES))
         == NULL )
        goto no_mem;
    memset(t->active, 0, sizeof(active_grant_entry_t) * NR_GRANT_ENTRIES);

    /* Tracking of mapped foreign frames table */
    if ( (t->maptrack = (void *)alloc_xenheap_page()) == NULL )
        goto no_mem;
    t->maptrack_order = 0;
    t->maptrack_limit = PAGE_SIZE / sizeof(grant_mapping_t);
    memset(t->maptrack, 0, PAGE_SIZE);
    for ( i = 0; i < t->maptrack_limit; i++ )
        t->maptrack[i].ref_and_flags = (i+1) << MAPTRACK_REF_SHIFT;

    /* Shared grant table. */
    if ( (t->shared = (void *)alloc_xenheap_pages(ORDER_GRANT_FRAMES)) == NULL )
        goto no_mem;
    memset(t->shared, 0, NR_GRANT_FRAMES * PAGE_SIZE);

    for ( i = 0; i < NR_GRANT_FRAMES; i++ )
    {
        SHARE_PFN_WITH_DOMAIN(virt_to_page((char *)(t->shared)+(i*PAGE_SIZE)), d);
        machine_to_phys_mapping[ (virt_to_phys((char*)(t->shared)+(i*PAGE_SIZE))
                                 >> PAGE_SHIFT) ] = INVALID_M2P_ENTRY;
    }

    /* Okay, install the structure. */
    wmb(); /* avoid races with lock-free access to d->grant_table */
    d->grant_table = t;
    return 0;

 no_mem:
    if ( t != NULL )
    {
        if ( t->active != NULL )
            xfree(t->active);
        if ( t->maptrack != NULL )
            free_xenheap_page((unsigned long)t->maptrack);
        xfree(t);
    }
    return -ENOMEM;
}

void
gnttab_release_dev_mappings(grant_table_t *gt)
{
    grant_mapping_t        *map;
    domid_t                 dom;
    grant_ref_t             ref;
    u16                     handle;
    struct domain          *ld, *rd;
    unsigned long           frame;
    active_grant_entry_t   *act;
    grant_entry_t          *sha;

    ld = current->domain;

    for ( handle = 0; handle < gt->maptrack_limit; handle++ )
    {
        map = &gt->maptrack[handle];

        if ( map->ref_and_flags & GNTMAP_device_map )
        {
            dom = map->domid;
            ref = map->ref_and_flags >> MAPTRACK_REF_SHIFT;

            DPRINTK("Grant release (%hu) ref:(%hu) flags:(%x) dom:(%hu)\n",
                    handle, ref,
                    map->ref_and_flags & MAPTRACK_GNTMAP_MASK, dom);

            if ( unlikely((rd = find_domain_by_id(dom)) == NULL) ||
                 unlikely(ld == rd) )
            {
                if ( rd != NULL )
                    put_domain(rd);

                printk(KERN_WARNING "Grant release: Could not find domain %d\n", dom);
                continue;
            }

            act = &rd->grant_table->active[ref];
            sha = &rd->grant_table->shared[ref];

            spin_lock(&rd->grant_table->lock);

            if ( act->pin & (GNTPIN_devw_mask | GNTPIN_devr_mask) )
            {
                frame = act->frame;

                if ( ( (act->pin & GNTPIN_hstw_mask) == 0 ) &&
                     ( (act->pin & GNTPIN_devw_mask) >  0 ) )
                {
                    clear_bit(_GTF_writing, &sha->flags);
                    put_page_type(&frame_table[frame]);
                }

                act->pin &= ~(GNTPIN_devw_mask | GNTPIN_devr_mask);

                if ( act->pin == 0 )
                {
                    clear_bit(_GTF_reading, &sha->flags);
                    map->ref_and_flags = 0;
                    put_page(&frame_table[frame]);
                }
                else
                    map->ref_and_flags &= ~GNTMAP_device_map;
            }

            spin_unlock(&rd->grant_table->lock);

            put_domain(rd);
        }
    }
}


void
grant_table_destroy(
    struct domain *d)
{
    grant_table_t *t;

    if ( (t = d->grant_table) != NULL )
    {
        /* Free memory relating to this grant table. */
        d->grant_table = NULL;
        free_xenheap_pages((unsigned long)t->shared, ORDER_GRANT_FRAMES);
        free_xenheap_page((unsigned long)t->maptrack); //cwc22
        xfree(t->active);
        xfree(t);
    }
}

void
grant_table_init(
    void)
{
    /* Nothing. */
    DPRINTK("Grant table init\n");
}

/*
 * Local variables:
 * mode: C
 * c-set-style: "BSD"
 * c-basic-offset: 4
 * tab-width: 4
 * indent-tabs-mode: nil
 * End:
 */<|MERGE_RESOLUTION|>--- conflicted
+++ resolved
@@ -158,13 +158,6 @@
         }
 
         /* rmb(); */ /* not on x86 */
-<<<<<<< HEAD
-        frame = sha->frame;
-        if ( unlikely(!pfn_valid(frame)) || 
-             unlikely(!((flags & GNTMAP_readonly) ? 
-                        get_page(&frame_table[frame], rd) : 
-                        get_page_and_type(&frame_table[frame], rd, 
-=======
 
         frame = __gpfn_to_mfn_foreign(granting_d, sha->frame);
 
@@ -172,7 +165,6 @@
              unlikely(!((dev_hst_ro_flags & GNTMAP_readonly) ?
                         get_page(&frame_table[frame], granting_d) :
                         get_page_and_type(&frame_table[frame], granting_d,
->>>>>>> 293cda1f
                                           PGT_writable_page))) )
         {
             clear_bit(_GTF_writing, &sha->flags);
