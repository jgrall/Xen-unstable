--- conflicted
+++ resolved
@@ -457,13 +457,8 @@
     clear_bit(EDF_RUNNING, &prev->ed_flags);
 
     /* Ensure that the domain has an up-to-date time base. */
-<<<<<<< HEAD
-    if ( !is_idle_task(next) && update_dom_time(next) )
-        send_guest_virq(next, VIRQ_TIMER);
-=======
     if ( !is_idle_task(next->domain) )
         update_dom_time(next);
->>>>>>> 1a34fa8f
 
     schedule_tail(next);
 
@@ -500,13 +495,8 @@
 
     TRACE_0D(TRC_SCHED_T_TIMER_FN);
 
-<<<<<<< HEAD
-    if ( !is_idle_task(d) && update_dom_time(d) )
-        send_guest_virq(d, VIRQ_TIMER);
-=======
     if ( !is_idle_task(ed->domain) )
         update_dom_time(ed);
->>>>>>> 1a34fa8f
 
     t_timer[ed->processor].expires = NOW() + MILLISECS(10);
     add_ac_timer(&t_timer[ed->processor]);
@@ -518,12 +508,7 @@
     struct exec_domain *ed = (struct exec_domain *)data;
 
     TRACE_0D(TRC_SCHED_DOM_TIMER_FN);
-<<<<<<< HEAD
-    (void)update_dom_time(d);
-    send_guest_virq(d, VIRQ_TIMER);
-=======
     update_dom_time(ed);
->>>>>>> 1a34fa8f
 }
 
 /* Initialise the data structures. */
