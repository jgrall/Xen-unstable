/******************************************************************************
 * dom0_ops.c
 * 
 * Process command requests from domain-0 guest OS.
 * 
 * Copyright (c) 2002, K A Fraser
 */

#include <xen/config.h>
#include <xen/types.h>
#include <xen/lib.h>
#include <xen/mm.h>
#include <hypervisor-ifs/dom0_ops.h>
#include <xen/sched.h>
#include <xen/event.h>
#include <asm/domain_page.h>
#include <asm/pdb.h>
#include <xen/trace.h>
#include <xen/console.h>
#include <xen/shadow.h>
#include <hypervisor-ifs/sched_ctl.h>

#define TRC_DOM0OP_ENTER_BASE  0x00020000
#define TRC_DOM0OP_LEAVE_BASE  0x00030000

extern unsigned int alloc_new_dom_mem(struct domain *, unsigned int);
extern long arch_do_dom0_op(dom0_op_t *op, dom0_op_t *u_dom0_op);
<<<<<<< HEAD
=======
extern void arch_getdomaininfo_ctxt(struct domain *, full_execution_context_t *);
>>>>>>> 016c6263

long do_dom0_op(dom0_op_t *u_dom0_op)
{
    long ret = 0;
    dom0_op_t curop, *op = &curop;

    if ( !IS_PRIV(current) )
        return -EPERM;

    if ( copy_from_user(op, u_dom0_op, sizeof(*op)) )
    {
        return -EFAULT;
    }

    if ( op->interface_version != DOM0_INTERFACE_VERSION )
    {
        return -EACCES;
    }

    TRACE_5D(TRC_DOM0OP_ENTER_BASE + op->cmd, 
             0, op->u.dummy[0], op->u.dummy[1], 
             op->u.dummy[2], op->u.dummy[3] );

    switch ( op->cmd )
    {

    case DOM0_BUILDDOMAIN:
    {
        struct domain *d = find_domain_by_id(op->u.builddomain.domain);
        ret = -EINVAL;
        if ( d != NULL )
        {
            ret = final_setup_guestos(d, &op->u.builddomain);
            put_domain(d);
        }
    }
    break;

    case DOM0_PAUSEDOMAIN:
    {
        struct domain *d = find_domain_by_id(op->u.pausedomain.domain);
        ret = -ESRCH;
        if ( d != NULL )
        {
            ret = -EINVAL;
            if ( d != current )
            {
                domain_pause_by_systemcontroller(d);
                ret = 0;
            }
            put_domain(d);
        }
    }
    break;

    case DOM0_UNPAUSEDOMAIN:
    {
        struct domain *d = find_domain_by_id(op->u.unpausedomain.domain);
        ret = -ESRCH;
        if ( d != NULL )
        {
            ret = -EINVAL;
            if ( test_bit(DF_CONSTRUCTED, &d->flags) )
            {
                domain_unpause_by_systemcontroller(d);
                ret = 0;
            }
            put_domain(d);
        }
    }
    break;

    case DOM0_CREATEDOMAIN:
    {
        struct domain    *d;
        static domid_t    domnr = 0;
        static spinlock_t domnr_lock = SPIN_LOCK_UNLOCKED;
        unsigned int      pro;
        domid_t           dom;

        ret = -ENOMEM;

        /* Search for an unused domain identifier. */
        for ( ; ; )
        {
            spin_lock(&domnr_lock);
            /* Wrap the roving counter when we reach first special value. */
            if ( (dom = ++domnr) == DOMID_SELF )
                dom = domnr = 1;
            spin_unlock(&domnr_lock);

            if ( (d = find_domain_by_id(dom)) == NULL )
                break;
            put_domain(d);
        }

        if ( op->u.createdomain.cpu == -1 )
            pro = (unsigned int)dom % smp_num_cpus;
        else
            pro = op->u.createdomain.cpu % smp_num_cpus;

        d = do_createdomain(dom, pro);
        if ( d == NULL ) 
            break;

        if ( op->u.createdomain.name[0] )
        {
            strncpy(d->name, op->u.createdomain.name, MAX_DOMAIN_NAME);
            d->name[MAX_DOMAIN_NAME - 1] = '\0';
        }

        ret = alloc_new_dom_mem(d, op->u.createdomain.memory_kb);
        if ( ret != 0 ) 
        {
            domain_kill(d);
            break;
        }

        ret = 0;
        
        op->u.createdomain.domain = d->domain;
        copy_to_user(u_dom0_op, op, sizeof(*op));
    }
    break;

    case DOM0_DESTROYDOMAIN:
    {
        struct domain *d = find_domain_by_id(op->u.destroydomain.domain);
        ret = -ESRCH;
        if ( d != NULL )
        {
            ret = -EINVAL;
            if ( d != current )
            {
                domain_kill(d);
                ret = 0;
            }
            put_domain(d);
        }
    }
    break;

    case DOM0_PINCPUDOMAIN:
    {
        domid_t dom = op->u.pincpudomain.domain;
        struct domain *d = find_domain_by_id(dom);
        int cpu = op->u.pincpudomain.cpu;

        if ( d == NULL )
        {
            ret = -ESRCH;            
            break;
        }
        
        if ( d == current )
        {
            ret = -EINVAL;
            put_domain(d);
            break;
        }

        if ( cpu == -1 )
        {
            clear_bit(DF_CPUPINNED, &d->flags);
        }
        else
        {
            domain_pause(d);
            set_bit(DF_CPUPINNED, &d->flags);
            d->processor = cpu % smp_num_cpus;
            domain_unpause(d);
        }

        put_domain(d);
    }
    break;

    case DOM0_SCHEDCTL:
    {
        ret = sched_ctl(&op->u.schedctl);
        copy_to_user(u_dom0_op, op, sizeof(*op));
    }
    break;

    case DOM0_ADJUSTDOM:
    {
        ret = sched_adjdom(&op->u.adjustdom);
        copy_to_user(u_dom0_op, op, sizeof(*op));
    }
    break;

    case DOM0_GETMEMLIST:
    {
        int i;
        struct domain *d = find_domain_by_id(op->u.getmemlist.domain);
        unsigned long max_pfns = op->u.getmemlist.max_pfns;
        unsigned long pfn;
        unsigned long *buffer = op->u.getmemlist.buffer;
        struct list_head *list_ent;

        ret = -EINVAL;
        if ( d != NULL )
        {
            ret = 0;

            spin_lock(&d->page_alloc_lock);
            list_ent = d->page_list.next;
            for ( i = 0; (i < max_pfns) && (list_ent != &d->page_list); i++ )
            {
                pfn = list_entry(list_ent, struct pfn_info, list) - 
                    frame_table;
                if ( put_user(pfn, buffer) )
                {
                    ret = -EFAULT;
                    break;
                }
                buffer++;
                list_ent = frame_table[pfn].list.next;
            }
            spin_unlock(&d->page_alloc_lock);

            op->u.getmemlist.num_pfns = i;
            copy_to_user(u_dom0_op, op, sizeof(*op));
            
            put_domain(d);
        }
    }
    break;

<<<<<<< HEAD
=======
    case DOM0_GETDOMAININFO:
    { 
        full_execution_context_t *c;
        struct domain            *d;
        unsigned long             flags;

        read_lock_irqsave(&tasklist_lock, flags);

        for_each_domain ( d )
        {
            if ( d->domain >= op->u.getdomaininfo.domain )
                break;
        }

        if ( (d == NULL) || !get_domain(d) )
        {
            read_unlock_irqrestore(&tasklist_lock, flags);
            ret = -ESRCH;
            break;
        }

        read_unlock_irqrestore(&tasklist_lock, flags);

        op->u.getdomaininfo.domain = d->domain;
        strcpy(op->u.getdomaininfo.name, d->name);
        
        op->u.getdomaininfo.flags =
            (test_bit(DF_DYING,     &d->flags) ? DOMFLAGS_DYING    : 0) |
            (test_bit(DF_CRASHED,   &d->flags) ? DOMFLAGS_CRASHED  : 0) |
            (test_bit(DF_SHUTDOWN,  &d->flags) ? DOMFLAGS_SHUTDOWN : 0) |
            (test_bit(DF_CTRLPAUSE, &d->flags) ? DOMFLAGS_PAUSED   : 0) |
            (test_bit(DF_BLOCKED,   &d->flags) ? DOMFLAGS_BLOCKED  : 0) |
            (test_bit(DF_RUNNING,   &d->flags) ? DOMFLAGS_RUNNING  : 0);

        op->u.getdomaininfo.flags |= d->processor << DOMFLAGS_CPUSHIFT;
        op->u.getdomaininfo.flags |= 
            d->shutdown_code << DOMFLAGS_SHUTDOWNSHIFT;

        op->u.getdomaininfo.tot_pages   = d->tot_pages;
        op->u.getdomaininfo.max_pages   = d->max_pages;
        op->u.getdomaininfo.cpu_time    = d->cpu_time;
        op->u.getdomaininfo.shared_info_frame = 
            __pa(d->shared_info) >> PAGE_SHIFT;

        if ( op->u.getdomaininfo.ctxt != NULL )
        {
            if ( (c = kmalloc(sizeof(*c))) == NULL )
            {
                ret = -ENOMEM;
                put_domain(d);
                break;
            }

            if ( d != current )
                domain_pause(d);

            arch_getdomaininfo_ctxt(d,c);

            if ( d != current )
                domain_unpause(d);

            if ( copy_to_user(op->u.getdomaininfo.ctxt, c, sizeof(*c)) )
                ret = -EINVAL;

            if ( c != NULL )
                kfree(c);
        }

        if ( copy_to_user(u_dom0_op, op, sizeof(*op)) )     
            ret = -EINVAL;

        put_domain(d);
    }
    break;

>>>>>>> 016c6263
    case DOM0_GETPAGEFRAMEINFO:
    {
        struct pfn_info *page;
        unsigned long pfn = op->u.getpageframeinfo.pfn;
        domid_t dom = op->u.getpageframeinfo.domain;
        struct domain *d;

        ret = -EINVAL;

        if ( unlikely(pfn >= max_page) || 
             unlikely((d = find_domain_by_id(dom)) == NULL) )
            break;

        page = &frame_table[pfn];

        if ( likely(get_page(page, d)) )
        {
            ret = 0;

            op->u.getpageframeinfo.type = NOTAB;

            if ( (page->type_and_flags & PGT_count_mask) != 0 )
            {
                switch ( page->type_and_flags & PGT_type_mask )
                {
                case PGT_l1_page_table:
                    op->u.getpageframeinfo.type = L1TAB;
                    break;
                case PGT_l2_page_table:
                    op->u.getpageframeinfo.type = L2TAB;
                    break;
                case PGT_l3_page_table:
                    op->u.getpageframeinfo.type = L3TAB;
                    break;
                case PGT_l4_page_table:
                    op->u.getpageframeinfo.type = L4TAB;
                    break;
                }
            }
            
            put_page(page);
        }

        put_domain(d);

        copy_to_user(u_dom0_op, op, sizeof(*op));
    }
    break;

    case DOM0_IOPL:
    {
        extern long do_iopl(domid_t, unsigned int);
        ret = do_iopl(op->u.iopl.domain, op->u.iopl.iopl);
    }
    break;

#ifdef XEN_DEBUGGER
    case DOM0_DEBUG:
    {
        pdb_do_debug(op);
        copy_to_user(u_dom0_op, op, sizeof(*op));
        ret = 0;
    }
    break;
#endif

    case DOM0_SETTIME:
    {
        do_settime(op->u.settime.secs, 
                   op->u.settime.usecs, 
                   op->u.settime.system_time);
        ret = 0;
    }
    break;

#ifdef TRACE_BUFFER
    case DOM0_GETTBUFS:
    {
        ret = get_tb_info(&op->u.gettbufs);
        copy_to_user(u_dom0_op, op, sizeof(*op));
    }
    break;
#endif
    
    case DOM0_READCONSOLE:
    {
        ret = read_console_ring(op->u.readconsole.str, 
                                op->u.readconsole.count,
                                op->u.readconsole.cmd); 
    }
    break;

    case DOM0_PHYSINFO:
    {
        extern int phys_proc_id[];

        dom0_physinfo_t *pi = &op->u.physinfo;

        int old_id = phys_proc_id[0];
        int ht = 0;

        while( ( ht < smp_num_cpus ) && ( phys_proc_id[ht] == old_id ) ) ht++;

        pi->ht_per_core = ht;
        pi->cores       = smp_num_cpus / pi->ht_per_core;
        pi->total_pages = max_page;
        pi->free_pages  = free_pfns;
        pi->cpu_khz     = cpu_khz;

        copy_to_user(u_dom0_op, op, sizeof(*op));
        ret = 0;
    }
    break;
    
    case DOM0_PCIDEV_ACCESS:
    {
        extern int physdev_pci_access_modify(domid_t, int, int, int, int);
        ret = physdev_pci_access_modify(op->u.pcidev_access.domain, 
                                        op->u.pcidev_access.bus,
                                        op->u.pcidev_access.dev,
                                        op->u.pcidev_access.func,
                                        op->u.pcidev_access.enable);
    }
    break;

    case DOM0_SCHED_ID:
    {
        op->u.sched_id.sched_id = sched_id();
        copy_to_user(u_dom0_op, op, sizeof(*op));
        ret = 0;        
    }
    break;

    case DOM0_SETDOMAINNAME:
    {
        struct domain *d; 
        ret = -ESRCH;
        d = find_domain_by_id( op->u.setdomainname.domain );
        if ( d != NULL )
        {
            strncpy(d->name, op->u.setdomainname.name, MAX_DOMAIN_NAME);
            put_domain(d);
            ret = 0;
        }
    }
    break;

    case DOM0_SETDOMAININITIALMEM:
    {
        struct domain *d; 
        ret = -ESRCH;
        d = find_domain_by_id(op->u.setdomaininitialmem.domain);
        if ( d != NULL )
        { 
            /* should only be used *before* domain is built. */
            if ( !test_bit(DF_CONSTRUCTED, &d->flags) )
                ret = alloc_new_dom_mem( 
                    d, op->u.setdomaininitialmem.initial_memkb );
            else
                ret = -EINVAL;
            put_domain(d);
        }
    }
    break;

    case DOM0_SETDOMAINMAXMEM:
    {
        struct domain *d; 
        ret = -ESRCH;
        d = find_domain_by_id( op->u.setdomainmaxmem.domain );
        if ( d != NULL )
        {
            d->max_pages = 
                (op->u.setdomainmaxmem.max_memkb+PAGE_SIZE-1)>> PAGE_SHIFT;
            put_domain(d);
            ret = 0;
        }
    }
    break;

    case DOM0_GETPAGEFRAMEINFO2:
    {
#define GPF2_BATCH 128
        int n,j;
        int num = op->u.getpageframeinfo2.num;
        domid_t dom = op->u.getpageframeinfo2.domain;
        unsigned long *s_ptr = (unsigned long*) op->u.getpageframeinfo2.array;
        struct domain *d;
        unsigned long l_arr[GPF2_BATCH];
        ret = -ESRCH;

        if ( unlikely((d = find_domain_by_id(dom)) == NULL) )
            break;

        if ( unlikely(num > 1024) )
        {
            ret = -E2BIG;
            break;
        }
 
        ret = 0;
        for( n = 0; n < num; )
        {
            int k = ((num-n)>GPF2_BATCH)?GPF2_BATCH:(num-n);

            if ( copy_from_user(l_arr, &s_ptr[n], k*sizeof(unsigned long)) )
            {
                ret = -EINVAL;
                break;
            }
     
            for( j = 0; j < k; j++ )
            {      
                struct pfn_info *page;
                unsigned long mfn = l_arr[j];

                if ( unlikely(mfn >= max_page) )
                    goto e2_err;

                page = &frame_table[mfn];
  
                if ( likely(get_page(page, d)) )
                {
                    unsigned long type = 0;
                    switch( page->type_and_flags & PGT_type_mask )
                    {
                    case PGT_l1_page_table:
                        type = L1TAB;
                        break;
                    case PGT_l2_page_table:
                        type = L2TAB;
                        break;
                    case PGT_l3_page_table:
                        type = L3TAB;
                        break;
                    case PGT_l4_page_table:
                        type = L4TAB;
                        break;
                    }
                    l_arr[j] |= type;
                    put_page(page);
                }
                else
                {
                e2_err:
                    l_arr[j] |= XTAB;
                }

            }

            if ( copy_to_user(&s_ptr[n], l_arr, k*sizeof(unsigned long)) )
            {
                ret = -EINVAL;
                break;
            }

            n += j;
        }

        put_domain(d);
    }
    break;

    default:
        ret = arch_do_dom0_op(op,u_dom0_op);

    }

    TRACE_5D(TRC_DOM0OP_LEAVE_BASE + op->cmd, ret,
             op->u.dummy[0], op->u.dummy[1], op->u.dummy[2], op->u.dummy[3]);


    return ret;
}<|MERGE_RESOLUTION|>--- conflicted
+++ resolved
@@ -25,10 +25,7 @@
 
 extern unsigned int alloc_new_dom_mem(struct domain *, unsigned int);
 extern long arch_do_dom0_op(dom0_op_t *op, dom0_op_t *u_dom0_op);
-<<<<<<< HEAD
-=======
 extern void arch_getdomaininfo_ctxt(struct domain *, full_execution_context_t *);
->>>>>>> 016c6263
 
 long do_dom0_op(dom0_op_t *u_dom0_op)
 {
@@ -258,8 +255,6 @@
     }
     break;
 
-<<<<<<< HEAD
-=======
     case DOM0_GETDOMAININFO:
     { 
         full_execution_context_t *c;
@@ -335,7 +330,6 @@
     }
     break;
 
->>>>>>> 016c6263
     case DOM0_GETPAGEFRAMEINFO:
     {
         struct pfn_info *page;
