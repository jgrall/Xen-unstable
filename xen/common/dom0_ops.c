--- conflicted
+++ resolved
@@ -179,12 +179,8 @@
         {
             /* Do an initial placement. Pick the least-populated CPU. */
             struct domain *d;
-<<<<<<< HEAD
+            struct exec_domain *ed;
             unsigned int i, ht, cnt[NR_CPUS] = { 0 };
-=======
-            struct exec_domain *ed;
-            unsigned int i, cnt[NR_CPUS] = { 0 };
->>>>>>> 5fc675cf
 
             read_lock(&domlist_lock);
             for_each_domain ( d ) {
