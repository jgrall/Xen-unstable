/* -*-  Mode:C; c-basic-offset:4; tab-width:4; indent-tabs-mode:nil -*- */

#ifndef _XEN_SHADOW_H
#define _XEN_SHADOW_H

#include <xen/config.h>
#include <xen/types.h>
#include <xen/perfc.h>
#include <asm/processor.h>

#ifdef CONFIG_VMX
#include <asm/domain_page.h>
#endif

/* Shadow PT flag bits in pfn_info */
#define PSH_shadowed    (1<<31) /* page has a shadow. PFN points to shadow */
#define PSH_pfn_mask    ((1<<21)-1)

/* Shadow PT operation mode : shadow-mode variable in arch_domain. */
#define SHM_test        (1) /* just run domain on shadow PTs */
#define SHM_logdirty    (2) /* log pages that are dirtied */
#define SHM_translate   (3) /* lookup machine pages in translation table */
#define SHM_cow         (4) /* copy on write all dirtied pages */
#define SHM_full_32     (8) /* full virtualization for 32-bit */

#define shadow_linear_pg_table ((l1_pgentry_t *)SH_LINEAR_PT_VIRT_START)
#define shadow_linear_l2_table ((l2_pgentry_t *)(SH_LINEAR_PT_VIRT_START + \
     (SH_LINEAR_PT_VIRT_START >> (L2_PAGETABLE_SHIFT - L1_PAGETABLE_SHIFT))))

#define shadow_mode(_d)      ((_d)->arch.shadow_mode)
#define shadow_lock_init(_d) spin_lock_init(&(_d)->arch.shadow_lock)
#define shadow_lock(_d)      spin_lock(&(_d)->arch.shadow_lock)
#define shadow_unlock(_d)    spin_unlock(&(_d)->arch.shadow_lock)

extern void shadow_mode_init(void);
extern int shadow_mode_control(struct domain *p, dom0_shadow_control_t *sc);
extern int shadow_fault(unsigned long va, long error_code);
extern void shadow_l1_normal_pt_update(
    unsigned long pa, unsigned long gpte, 
    unsigned long *prev_spfn_ptr, l1_pgentry_t **prev_spl1e_ptr);
extern void shadow_l2_normal_pt_update(unsigned long pa, unsigned long gpde);
extern void unshadow_table(unsigned long gpfn, unsigned int type);
extern int shadow_mode_enable(struct domain *p, unsigned int mode);

#ifdef CONFIG_VMX
extern void vmx_shadow_clear_state(struct domain *);
extern void vmx_shadow_invlpg(struct domain *, unsigned long);
#endif

#define __mfn_to_gpfn(_d, mfn)                         \
    ( (shadow_mode(_d) == SHM_full_32)                 \
      ? machine_to_phys_mapping[(mfn)]                 \
      : (mfn) )

#define __gpfn_to_mfn(_d, gpfn)                        \
    ( (shadow_mode(_d) == SHM_full_32)                 \
      ? phys_to_machine_mapping(gpfn)                  \
      : (gpfn) )

extern void __shadow_mode_disable(struct domain *d);
static inline void shadow_mode_disable(struct domain *d)
{
    if ( shadow_mode(d) )
        __shadow_mode_disable(d);
}

extern unsigned long shadow_l2_table( 
    struct domain *d, unsigned long gpfn);
  
static inline void shadow_invalidate(struct exec_domain *ed) {
    if ( shadow_mode(ed->domain) != SHM_full_32 )
        BUG();
    memset(ed->arch.shadow_vtable, 0, PAGE_SIZE);
}

#define SHADOW_DEBUG 0
#define SHADOW_VERBOSE_DEBUG 0
#define SHADOW_HASH_DEBUG 0

#if SHADOW_DEBUG
extern int shadow_status_noswap;
#endif

struct shadow_status {
    unsigned long pfn;            /* Guest pfn.             */
    unsigned long smfn_and_flags; /* Shadow mfn plus flags. */
    struct shadow_status *next;   /* Pull-to-front list.    */
};

#define shadow_ht_extra_size 128
#define shadow_ht_buckets    256

#ifdef VERBOSE
#define SH_LOG(_f, _a...)                                               \
    printk("DOM%uP%u: SH_LOG(%d): " _f "\n",                            \
       current->domain->id , current->processor, __LINE__ , ## _a )
#else
#define SH_LOG(_f, _a...) 
#endif

#if SHADOW_DEBUG
#define SH_VLOG(_f, _a...)                                              \
    printk("DOM%uP%u: SH_VLOG(%d): " _f "\n",                           \
           current->domain->id, current->processor, __LINE__ , ## _a )
#else
#define SH_VLOG(_f, _a...) 
#endif

#if SHADOW_VERBOSE_DEBUG
#define SH_VVLOG(_f, _a...)                                             \
    printk("DOM%uP%u: SH_VVLOG(%d): " _f "\n",                          \
           current->domain->id, current->processor, __LINE__ , ## _a )
#else
#define SH_VVLOG(_f, _a...)
#endif

// BUG: mafetter: this assumes ed == current, so why pass ed?
static inline void __shadow_get_l2e(
    struct exec_domain *ed, unsigned long va, unsigned long *sl2e)
{
    if ( shadow_mode(ed->domain) == SHM_full_32 ) {
        *sl2e = l2_pgentry_val(ed->arch.shadow_vtable[l2_table_offset(va)]);
    }
    else if ( shadow_mode(ed->domain) ) {
        *sl2e = l2_pgentry_val(shadow_linear_l2_table[l2_table_offset(va)]);
    }
    else
        *sl2e = l2_pgentry_val(linear_l2_table[l2_table_offset(va)]);
}

static inline void __shadow_set_l2e(
    struct exec_domain *ed, unsigned long va, unsigned long value)
{
    if ( shadow_mode(ed->domain) == SHM_full_32 ) {
        ed->arch.shadow_vtable[l2_table_offset(va)] = mk_l2_pgentry(value);
    }
    else if ( shadow_mode(ed->domain) ) {
        shadow_linear_l2_table[l2_table_offset(va)] = mk_l2_pgentry(value);
    }
    else
        linear_l2_table[l2_table_offset(va)] = mk_l2_pgentry(value);
}

static inline void __guest_get_l2e(
    struct exec_domain *ed, unsigned long va, unsigned long *l2e)
{
    *l2e = ( shadow_mode(ed->domain) == SHM_full_32) ?
        l2_pgentry_val(ed->arch.vpagetable[l2_table_offset(va)]) :
        l2_pgentry_val(linear_l2_table[l2_table_offset(va)]);
}

static inline void __guest_set_l2e(
    struct exec_domain *ed, unsigned long va, unsigned long value)
{
    if ( shadow_mode(ed->domain) == SHM_full_32 )
    {
        unsigned long pfn;

        pfn = phys_to_machine_mapping(value >> PAGE_SHIFT);
        ed->arch.guest_pl2e_cache[l2_table_offset(va)] =
            mk_l2_pgentry((pfn << PAGE_SHIFT) | __PAGE_HYPERVISOR);

        ed->arch.vpagetable[l2_table_offset(va)] = mk_l2_pgentry(value);
    }
    else
    {
        linear_l2_table[l2_table_offset(va)] = mk_l2_pgentry(value);
    }
}

/************************************************************************/

static inline int __mark_dirty(struct domain *d, unsigned int mfn)
{
    unsigned long pfn;
    int           rc = 0;

    ASSERT(spin_is_locked(&d->arch.shadow_lock));
    ASSERT(d->arch.shadow_dirty_bitmap != NULL);

    pfn = machine_to_phys_mapping[mfn];

    /*
     * Values with the MSB set denote MFNs that aren't really part of the 
     * domain's pseudo-physical memory map (e.g., the shared info frame).
     * Nothing to do here...
     */
    if ( unlikely(pfn & 0x80000000UL) )
        return rc;

    if ( likely(pfn < d->arch.shadow_dirty_bitmap_size) )
    {
        /* N.B. Can use non-atomic TAS because protected by shadow_lock. */
        if ( !__test_and_set_bit(pfn, d->arch.shadow_dirty_bitmap) )
        {
            d->arch.shadow_dirty_count++;
            rc = 1;
        }
    }
#ifndef NDEBUG
    else if ( mfn < max_page )
    {
        SH_LOG("mark_dirty OOR! mfn=%x pfn=%lx max=%x (dom %p)",
               mfn, pfn, d->arch.shadow_dirty_bitmap_size, d);
        SH_LOG("dom=%p caf=%08x taf=%08x\n", 
               page_get_owner(&frame_table[mfn]),
               frame_table[mfn].count_info, 
               frame_table[mfn].u.inuse.type_info );
    }
#endif

    return rc;
}


static inline int mark_dirty(struct domain *d, unsigned int mfn)
{
    int rc;
    shadow_lock(d);
    rc = __mark_dirty(d, mfn);
    shadow_unlock(d);
    return rc;
}


/************************************************************************/

static inline void l1pte_write_fault(
    struct domain *d, unsigned long *gpte_p, unsigned long *spte_p)
{ 
    unsigned long gpte = *gpte_p;
    unsigned long spte = *spte_p;
    unsigned long pfn = gpte >> PAGE_SHIFT;
    unsigned long mfn = __gpfn_to_mfn(d, pfn);

    ASSERT(gpte & _PAGE_RW);
    gpte |= _PAGE_DIRTY | _PAGE_ACCESSED;

    if ( shadow_mode(d) == SHM_logdirty )
        __mark_dirty(d, pfn);

    spte = (mfn << PAGE_SHIFT) | (gpte & ~PAGE_MASK);

    SH_VVLOG("l1pte_write_fault: updating spte=0x%p gpte=0x%p", spte, gpte);
    *gpte_p = gpte;
    *spte_p = spte;
}

static inline void l1pte_read_fault(
    struct domain *d, unsigned long *gpte_p, unsigned long *spte_p)
{ 
    unsigned long gpte = *gpte_p;
    unsigned long spte = *spte_p;
    unsigned long pfn = gpte >> PAGE_SHIFT;
    unsigned long mfn = __gpfn_to_mfn(d, pfn);

    gpte |= _PAGE_ACCESSED;
    spte = (mfn << PAGE_SHIFT) | (gpte & ~PAGE_MASK);

    if ( (shadow_mode(d) == SHM_logdirty) || ! (gpte & _PAGE_DIRTY) )
        spte &= ~_PAGE_RW;

    SH_VVLOG("l1pte_read_fault: updating spte=0x%p gpte=0x%p", spte, gpte);
    *gpte_p = gpte;
    *spte_p = spte;
}

static inline void l1pte_propagate_from_guest(
    struct domain *d, unsigned long *gpte_p, unsigned long *spte_p)
{ 
    unsigned long gpte = *gpte_p;
    unsigned long spte = *spte_p;
    unsigned long host_pfn, host_gpte;
#if SHADOW_VERBOSE_DEBUG
    unsigned long old_spte = spte;
#endif

    switch ( shadow_mode(d) )
    {
    case SHM_test:
        spte = 0;
        if ( (gpte & (_PAGE_PRESENT|_PAGE_ACCESSED) ) == 
             (_PAGE_PRESENT|_PAGE_ACCESSED) )
            spte = (gpte & _PAGE_DIRTY) ? gpte : (gpte & ~_PAGE_RW);
        break;

    case SHM_logdirty:
        spte = 0;
        if ( (gpte & (_PAGE_PRESENT|_PAGE_ACCESSED) ) == 
             (_PAGE_PRESENT|_PAGE_ACCESSED) )
            spte = gpte & ~_PAGE_RW;
        break;

    case SHM_full_32:
        spte = 0;

        if ( mmio_space(gpte & 0xFFFFF000) )
        {
            *spte_p = spte;
            return;
        }
        
        host_pfn = phys_to_machine_mapping(gpte >> PAGE_SHIFT);
        host_gpte = (host_pfn << PAGE_SHIFT) | (gpte & ~PAGE_MASK);

        if ( (host_gpte & (_PAGE_PRESENT|_PAGE_ACCESSED) ) == 
             (_PAGE_PRESENT|_PAGE_ACCESSED) )
            spte = (host_gpte & _PAGE_DIRTY) ? 
                host_gpte : (host_gpte & ~_PAGE_RW);

        break;
    }

#if SHADOW_VERBOSE_DEBUG
    if ( old_spte || spte || gpte )
        SH_VVLOG("l1pte_propagate_from_guest: gpte=0x%p, old spte=0x%p, new spte=0x%p ", gpte, old_spte, spte);
#endif

    *gpte_p = gpte;
    *spte_p = spte;
}

static inline void l2pde_general(
    struct domain *d,
    unsigned long *gpde_p,
    unsigned long *spde_p,
    unsigned long sl1mfn)
{
    unsigned long gpde = *gpde_p;
    unsigned long spde = *spde_p;

    spde = 0;

    if ( sl1mfn != 0 )
    {
        spde = (gpde & ~PAGE_MASK) | (sl1mfn << PAGE_SHIFT) | 
            _PAGE_RW | _PAGE_ACCESSED | _PAGE_DIRTY;
        gpde |= _PAGE_ACCESSED | _PAGE_DIRTY;

        /* Detect linear p.t. mappings and write-protect them. */
        if ( (frame_table[sl1mfn].u.inuse.type_info & PGT_type_mask) ==
             PGT_l2_page_table ) 
        {
            if ( shadow_mode(d) != SHM_full_32 )
                spde = gpde & ~_PAGE_RW;

        }
    }

    *gpde_p = gpde;
    *spde_p = spde;
}

/*********************************************************************/

#if SHADOW_HASH_DEBUG
static void shadow_audit(struct domain *d, int print)
{
    int live = 0, free = 0, j = 0, abs;
    struct shadow_status *a;

    for ( j = 0; j < shadow_ht_buckets; j++ )
    {
        a = &d->arch.shadow_ht[j];        
        if ( a->pfn ) { live++; ASSERT(a->smfn_and_flags & PSH_pfn_mask); }
        ASSERT(a->pfn < 0x00100000UL);
        a = a->next;
        while ( a && (live < 9999) )
        { 
            live++; 
            if ( (a->pfn == 0) || (a->smfn_and_flags == 0) )
            {
                printk("XXX live=%d pfn=%p sp=%p next=%p\n",
                       live, a->pfn, a->smfn_and_flags, a->next);
                BUG();
            }
            ASSERT(a->pfn < 0x00100000UL);
            ASSERT(a->smfn_and_flags & PSH_pfn_mask);
            a = a->next; 
        }
        ASSERT(live < 9999);
    }

    for ( a = d->arch.shadow_ht_free; a != NULL; a = a->next )
        free++; 

    if ( print)
        printk("Xlive=%d free=%d\n",live,free);

    abs = (perfc_value(shadow_l1_pages) + perfc_value(shadow_l2_pages)) - live;
    if ( (abs < -1) || (abs > 1) )
    {
        printk("live=%d free=%d l1=%d l2=%d\n",live,free,
               perfc_value(shadow_l1_pages), perfc_value(shadow_l2_pages) );
        BUG();
    }
}
#else
#define shadow_audit(p, print) ((void)0)
#endif


static inline struct shadow_status *hash_bucket(
    struct domain *d, unsigned int gpfn)
{
    return &d->arch.shadow_ht[gpfn % shadow_ht_buckets];
}


/*
 * N.B. This takes a guest pfn (i.e. a pfn in the guest's namespace,
 *      which, depending on full shadow mode, may or may not equal
 *      its mfn).
 *      The shadow status it returns is a mfn.
 */
static inline unsigned long __shadow_status(
    struct domain *d, unsigned int gpfn)
{
    struct shadow_status *p, *x, *head;

    x = head = hash_bucket(d, gpfn);
    p = NULL;

    //SH_VVLOG("lookup gpfn=%08x bucket=%p", gpfn, x);
    shadow_audit(d, 0);

    do
    {
        ASSERT(x->pfn || ((x == head) && (x->next == NULL)));

        if ( x->pfn == gpfn )
        {
#if SHADOW_DEBUG
            if ( unlikely(shadow_status_noswap) )
                return x->smfn_and_flags;
#endif
            /* Pull-to-front if 'x' isn't already the head item. */
            if ( unlikely(x != head) )
            {
                /* Delete 'x' from list and reinsert immediately after head. */
                p->next = x->next;
                x->next = head->next;
                head->next = x;

                /* Swap 'x' contents with head contents. */
                SWAP(head->pfn, x->pfn);
                SWAP(head->smfn_and_flags, x->smfn_and_flags);
            }

            SH_VVLOG("lookup gpfn=%p => status=%p",
                     gpfn, head->smfn_and_flags);
            return head->smfn_and_flags;
        }

        p = x;
        x = x->next;
    }
    while ( x != NULL );

    SH_VVLOG("lookup gpfn=%p => status=0", gpfn);
    return 0;
}

/*
 * N.B. We can make this locking more fine grained (e.g., per shadow page) if
 * it ever becomes a problem, but since we need a spin lock on the hash table 
 * anyway it's probably not worth being too clever.
 */
static inline unsigned long get_shadow_status(
    struct domain *d, unsigned int gpfn )
{
    unsigned long res;

    ASSERT(shadow_mode(d));

    /*
     * If we get here we know that some sort of update has happened to the
     * underlying page table page: either a PTE has been updated, or the page
     * has changed type. If we're in log dirty mode, we should set the
     * appropriate bit in the dirty bitmap.
     * N.B. The VA update path doesn't use this and is handled independently. 
     */

    shadow_lock(d);

    if ( shadow_mode(d) == SHM_logdirty )
        __mark_dirty(d, gpfn);

    if ( !(res = __shadow_status(d, gpfn)) )
        shadow_unlock(d);

    return res;
}


static inline void put_shadow_status(
    struct domain *d)
{
    shadow_unlock(d);
}


static inline void delete_shadow_status( 
    struct domain *d, unsigned int gpfn)
{
    struct shadow_status *p, *x, *n, *head;

    ASSERT(spin_is_locked(&d->arch.shadow_lock));
    ASSERT(gpfn != 0);

    head = hash_bucket(d, gpfn);

    SH_VVLOG("delete gpfn=%08x bucket=%p", gpfn, head);
    shadow_audit(d, 0);

    /* Match on head item? */
    if ( head->pfn == gpfn )
    {
        if ( (n = head->next) != NULL )
        {
            /* Overwrite head with contents of following node. */
            head->pfn            = n->pfn;
            head->smfn_and_flags = n->smfn_and_flags;

            /* Delete following node. */
            head->next           = n->next;

            /* Add deleted node to the free list. */
            n->pfn            = 0;
            n->smfn_and_flags = 0;
            n->next           = d->arch.shadow_ht_free;
            d->arch.shadow_ht_free = n;
        }
        else
        {
            /* This bucket is now empty. Initialise the head node. */
            head->pfn            = 0;
            head->smfn_and_flags = 0;
        }

        goto found;
    }

    p = head;
    x = head->next;

    do
    {
        if ( x->pfn == gpfn )
        {
            /* Delete matching node. */
            p->next = x->next;

            /* Add deleted node to the free list. */
            x->pfn            = 0;
            x->smfn_and_flags = 0;
            x->next           = d->arch.shadow_ht_free;
            d->arch.shadow_ht_free = x;

            goto found;
        }

        p = x;
        x = x->next;
    }
    while ( x != NULL );

    /* If we got here, it wasn't in the list! */
    BUG();

 found:
    shadow_audit(d, 0);
}


static inline void set_shadow_status(
    struct domain *d, unsigned int gpfn, unsigned long s)
{
    struct shadow_status *x, *head, *extra;
    int i;

    ASSERT(spin_is_locked(&d->arch.shadow_lock));
    ASSERT(gpfn != 0);
    ASSERT(s & PSH_shadowed);

    x = head = hash_bucket(d, gpfn);
   
    SH_VVLOG("set gpfn=%08x s=%p bucket=%p(%p)", gpfn, s, x, x->next);
    shadow_audit(d, 0);

    /*
     * STEP 1. If page is already in the table, update it in place.
     */

    do
    {
        if ( x->pfn == gpfn )
        {
            x->smfn_and_flags = s;
            goto done;
        }

        x = x->next;
    }
    while ( x != NULL );

    /*
     * STEP 2. The page must be inserted into the table.
     */

    /* If the bucket is empty then insert the new page as the head item. */
    if ( head->pfn == 0 )
    {
        head->pfn            = gpfn;
        head->smfn_and_flags = s;
        ASSERT(head->next == NULL);
        goto done;
    }

    /* We need to allocate a new node. Ensure the quicklist is non-empty. */
    if ( unlikely(d->arch.shadow_ht_free == NULL) )
    {
        SH_LOG("Allocate more shadow hashtable blocks.");

        extra = xmalloc_bytes(
            sizeof(void *) + (shadow_ht_extra_size * sizeof(*x)));

        /* XXX Should be more graceful here. */
        if ( extra == NULL )
            BUG();

        memset(extra, 0, sizeof(void *) + (shadow_ht_extra_size * sizeof(*x)));

        /* Record the allocation block so it can be correctly freed later. */
        d->arch.shadow_extras_count++;
        *((struct shadow_status **)&extra[shadow_ht_extra_size]) = 
            d->arch.shadow_ht_extras;
        d->arch.shadow_ht_extras = &extra[0];

        /* Thread a free chain through the newly-allocated nodes. */
        for ( i = 0; i < (shadow_ht_extra_size - 1); i++ )
            extra[i].next = &extra[i+1];
        extra[i].next = NULL;

        /* Add the new nodes to the free list. */
        d->arch.shadow_ht_free = &extra[0];
    }

    /* Allocate a new node from the quicklist. */
    x                      = d->arch.shadow_ht_free;
    d->arch.shadow_ht_free = x->next;

    /* Initialise the new node and insert directly after the head item. */
    x->pfn            = gpfn;
    x->smfn_and_flags = s;
    x->next           = head->next;
    head->next        = x;

 done:
    shadow_audit(d, 0);
}
  
#ifdef CONFIG_VMX

static inline void vmx_update_shadow_state(
    struct exec_domain *ed, unsigned long gpfn, unsigned long smfn)
{

    l2_pgentry_t *mpl2e = 0;
    l2_pgentry_t *gpl2e, *spl2e;

    /* unmap the old mappings */
    if ( ed->arch.shadow_vtable )
        unmap_domain_mem(ed->arch.shadow_vtable);
    if ( ed->arch.vpagetable )
        unmap_domain_mem(ed->arch.vpagetable);

    /* new mapping */
    mpl2e = (l2_pgentry_t *)
        map_domain_mem(pagetable_val(ed->arch.monitor_table));

    mpl2e[l2_table_offset(SH_LINEAR_PT_VIRT_START)] =
        mk_l2_pgentry((smfn << PAGE_SHIFT) | __PAGE_HYPERVISOR);
    __flush_tlb_one(SH_LINEAR_PT_VIRT_START);

    spl2e = (l2_pgentry_t *)map_domain_mem(smfn << PAGE_SHIFT);
    gpl2e = (l2_pgentry_t *)map_domain_mem(gpfn << PAGE_SHIFT);
    memset(spl2e, 0, ENTRIES_PER_L2_PAGETABLE * sizeof(l2_pgentry_t));

    ed->arch.shadow_vtable = spl2e;
    ed->arch.vpagetable = gpl2e; /* expect the guest did clean this up */
    unmap_domain_mem(mpl2e);
}

#endif /* CONFIG_VMX */

static inline void __shadow_mk_pagetable(struct exec_domain *ed)
{
    struct domain *d = ed->domain;
    unsigned long gpfn = pagetable_val(ed->arch.pagetable) >> PAGE_SHIFT;
    unsigned long smfn = __shadow_status(d, gpfn) & PSH_pfn_mask;

    SH_VVLOG("0: __shadow_mk_pagetable(gpfn=%p, smfn=%p)", gpfn, smfn);

    if ( unlikely(smfn == 0) )
        smfn = shadow_l2_table(d, gpfn);
#ifdef CONFIG_VMX
    else
        if (d->arch.shadow_mode == SHM_full_32)
            vmx_update_shadow_state(ed, gpfn, smfn);
#endif

    ed->arch.shadow_table = mk_pagetable(smfn<<PAGE_SHIFT);
}

static inline void shadow_mk_pagetable(struct exec_domain *ed)
{
     if ( unlikely(shadow_mode(ed->domain)) )
     {
         SH_VVLOG("shadow_mk_pagetable( gptbase=%p, mode=%d )",
             pagetable_val(ed->arch.pagetable),
                  shadow_mode(ed->domain)); 

         shadow_lock(ed->domain);
         __shadow_mk_pagetable(ed);
         shadow_unlock(ed->domain);

     SH_VVLOG("leaving shadow_mk_pagetable:\n"
              "( gptbase=%p, mode=%d ) sh=%p",
              pagetable_val(ed->arch.pagetable),
              shadow_mode(ed->domain), 
              pagetable_val(ed->arch.shadow_table) );
     }
}

#if SHADOW_DEBUG
<<<<<<< HEAD
extern int _check_pagetable(struct mm_struct *m, pagetable_t pt, char *s);
#define check_pagetable(m, pt, s) _check_pagetable(m, pt, s)
=======
extern int _check_pagetable(struct domain *d, pagetable_t pt, char *s);
extern int _check_all_pagetables(struct domain *d, char *s);

#define check_pagetable(_d, _pt, _s) _check_pagetable(_d, _pt, _s)
//#define check_pagetable(_d, _pt, _s) _check_all_pagetables(_d, _s)

>>>>>>> 006b1b4c
#else
#define check_pagetable(_d, _pt, _s) ((void)0)
#endif

#endif /* XEN_SHADOW_H */<|MERGE_RESOLUTION|>--- conflicted
+++ resolved
@@ -734,17 +734,12 @@
 }
 
 #if SHADOW_DEBUG
-<<<<<<< HEAD
-extern int _check_pagetable(struct mm_struct *m, pagetable_t pt, char *s);
-#define check_pagetable(m, pt, s) _check_pagetable(m, pt, s)
-=======
 extern int _check_pagetable(struct domain *d, pagetable_t pt, char *s);
 extern int _check_all_pagetables(struct domain *d, char *s);
 
 #define check_pagetable(_d, _pt, _s) _check_pagetable(_d, _pt, _s)
 //#define check_pagetable(_d, _pt, _s) _check_all_pagetables(_d, _s)
 
->>>>>>> 006b1b4c
 #else
 #define check_pagetable(_d, _pt, _s) ((void)0)
 #endif
