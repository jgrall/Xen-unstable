
#ifndef __ASM_X86_MM_H__
#define __ASM_X86_MM_H__

#include <xen/config.h>
#include <xen/list.h>
#include <xen/spinlock.h>
#include <xen/perfc.h>
#include <xen/sched.h>

#include <asm/processor.h>
#include <asm/atomic.h>
#include <asm/desc.h>
#include <asm/flushtlb.h>
#include <asm/io.h>

#include <public/xen.h>

/*
 * Per-page-frame information.
 * 
 * Every architecture must ensure the following:
 *  1. 'struct pfn_info' contains a 'struct list_head list'.
 *  2. Provide a PFN_ORDER() macro for accessing the order of a free page.
 */
#define PFN_ORDER(_pfn) ((_pfn)->u.free.order)

struct pfn_info
{
    /* Each frame can be threaded onto a doubly-linked list. */
    struct list_head list;

    /* Reference count and various PGC_xxx flags and fields. */
    u32 count_info;

    /* Context-dependent fields follow... */
    union {

        /* Page is in use: ((count_info & PGC_count_mask) != 0). */
        struct {
            /* Owner of this page (NULL if page is anonymous). */
            struct domain *domain;
            /* Type reference count and various PGT_xxx flags and fields. */
            u32 type_info;
        } inuse;

        /* Page is on a free list: ((count_info & PGC_count_mask) == 0). */
        struct {
            /* Mask of possibly-tainted TLBs. */
            unsigned long cpu_mask;
            /* Order-size of the free chunk this page is the head of. */
            u8 order;
        } free;

    } u;

    /* Timestamp from 'TLB clock', used to reduce need for safety flushes. */
    u32 tlbflush_timestamp;
};

 /* The following page types are MUTUALLY EXCLUSIVE. */
#define PGT_none            (0<<29) /* no special uses of this page */
#define PGT_l1_page_table   (1<<29) /* using this page as an L1 page table? */
#define PGT_l2_page_table   (2<<29) /* using this page as an L2 page table? */
#define PGT_l3_page_table   (3<<29) /* using this page as an L3 page table? */
#define PGT_l4_page_table   (4<<29) /* using this page as an L4 page table? */
#define PGT_gdt_page        (5<<29) /* using this page in a GDT? */
#define PGT_ldt_page        (6<<29) /* using this page in an LDT? */
#define PGT_writable_page   (7<<29) /* has writable mappings of this page? */
#define PGT_type_mask       (7<<29) /* Bits 29-31. */
 /* Has this page been validated for use as its current type? */
#define _PGT_validated      28
#define PGT_validated       (1U<<_PGT_validated)
 /* Owning guest has pinned this page to its current type? */
#define _PGT_pinned         27
#define PGT_pinned          (1U<<_PGT_pinned)
 /* The 10 most significant bits of virt address if this is a page table. */
#define PGT_va_shift        17
#define PGT_va_mask         (((1U<<10)-1)<<PGT_va_shift)
 /* Is the back pointer still mutable (i.e. not fixed yet)? */
#define PGT_va_mutable      (((1U<<10)-1)<<PGT_va_shift)
 /* Is the back pointer unknown (e.g., p.t. is mapped at multiple VAs)? */
#define PGT_va_unknown      (((1U<<10)-2)<<PGT_va_shift)
 /* 17-bit count of uses of this frame as its current type. */
#define PGT_count_mask      ((1U<<17)-1)

 /* Cleared when the owning guest 'frees' this page. */
#define _PGC_allocated      31
#define PGC_allocated       (1U<<_PGC_allocated)
 /* 31-bit count of references to this frame. */
#define PGC_count_mask      ((1U<<31)-1)

/* We trust the slab allocator in slab.c, and our use of it. */
#define PageSlab(page)	    (1)
#define PageSetSlab(page)   ((void)0)
#define PageClearSlab(page) ((void)0)

#define IS_XEN_HEAP_FRAME(_pfn) (page_to_phys(_pfn) < xenheap_phys_end)

#define SHARE_PFN_WITH_DOMAIN(_pfn, _dom)                                   \
    do {                                                                    \
        (_pfn)->u.inuse.domain = (_dom);                                    \
        /* The incremented type count is intended to pin to 'writable'. */  \
        (_pfn)->u.inuse.type_info = PGT_writable_page | PGT_validated | 1;  \
        wmb(); /* install valid domain ptr before updating refcnt. */       \
        spin_lock(&(_dom)->page_alloc_lock);                                \
        /* _dom holds an allocation reference */                            \
        ASSERT((_pfn)->count_info == 0);                                    \
        (_pfn)->count_info |= PGC_allocated | 1;                            \
        if ( unlikely((_dom)->xenheap_pages++ == 0) )                       \
            get_knownalive_domain(_dom);                                    \
        list_add_tail(&(_pfn)->list, &(_dom)->xenpage_list);                \
        spin_unlock(&(_dom)->page_alloc_lock);                              \
    } while ( 0 )

#define INVALID_P2M_ENTRY (~0UL)

extern struct pfn_info *frame_table;
extern unsigned long frame_table_size;
extern unsigned long max_page;
void init_frametable(void);

int alloc_page_type(struct pfn_info *page, unsigned int type);
void free_page_type(struct pfn_info *page, unsigned int type);

static inline void put_page(struct pfn_info *page)
{
    u32 nx, x, y = page->count_info;

    do {
        x  = y;
        nx = x - 1;
    }
    while ( unlikely((y = cmpxchg(&page->count_info, x, nx)) != x) );

    if ( unlikely((nx & PGC_count_mask) == 0) )
        free_domheap_page(page);
}


static inline int get_page(struct pfn_info *page,
                           struct domain *domain)
{
    u32 x, nx, y = page->count_info;
    struct domain *d, *nd = page->u.inuse.domain;

    do {
        x  = y;
        nx = x + 1;
        d  = nd;
        if ( unlikely((x & PGC_count_mask) == 0) ||  /* Not allocated? */
             unlikely((nx & PGC_count_mask) == 0) || /* Count overflow? */
             unlikely(d != domain) )                 /* Wrong owner? */
        {
            DPRINTK("Error pfn %08lx: ed=%p, sd=%p, caf=%08x, taf=%08x\n",
                    page_to_pfn(page), domain, d,
                    x, page->u.inuse.type_info);
            return 0;
        }
        __asm__ __volatile__(
            LOCK_PREFIX "cmpxchg8b %3"
            : "=d" (nd), "=a" (y), "=c" (d),
              "=m" (*(volatile u64 *)(&page->count_info))
            : "0" (d), "1" (x), "c" (d), "b" (nx) );
    }
    while ( unlikely(nd != d) || unlikely(y != x) );

    return 1;
}

void put_page_type(struct pfn_info *page);
int  get_page_type(struct pfn_info *page, u32 type);

static inline void put_page_and_type(struct pfn_info *page)
{
    put_page_type(page);
    put_page(page);
}


static inline int get_page_and_type(struct pfn_info *page,
                                    struct domain *domain,
                                    u32 type)
{
    int rc = get_page(page, domain);

    if ( likely(rc) && unlikely(!get_page_type(page, type)) )
    {
        put_page(page);
        rc = 0;
    }

    return rc;
}

#define ASSERT_PAGE_IS_TYPE(_p, _t)                            \
    ASSERT(((_p)->u.inuse.type_info & PGT_type_mask) == (_t)); \
    ASSERT(((_p)->u.inuse.type_info & PGT_count_mask) != 0)
#define ASSERT_PAGE_IS_DOMAIN(_p, _d)                          \
    ASSERT(((_p)->count_info & PGC_count_mask) != 0);          \
    ASSERT((_p)->u.inuse.domain == (_d))

int check_descriptor(unsigned long *d);

/*
 * Use currently-executing domain's pagetables on the specified CPUs.
 * i.e., stop borrowing someone else's tables if you are the idle domain.
 */
void synchronise_pagetables(unsigned long cpu_mask);

/*
 * The MPT (machine->physical mapping table) is an array of word-sized
 * values, indexed on machine frame number. It is expected that guest OSes
 * will use it to store a "physical" frame number to give the appearance of
 * contiguous (or near contiguous) physical memory.
 */
#undef  machine_to_phys_mapping

/*
 * The phys_to_machine_mapping is the reversed mapping of MPT for full
 * virtualization.
 */
#undef  phys_to_machine_mapping

#ifdef __x86_64__
extern unsigned long *machine_to_phys_mapping;
extern unsigned long *phys_to_machine_mapping;
#else
/* Don't call virt_to_phys on this: it isn't direct mapped.  Using
   m2p_start_mfn instead. */
#define machine_to_phys_mapping ((unsigned long *)RDWR_MPT_VIRT_START)
<<<<<<< HEAD
extern unsigned long m2p_start_mfn;
=======
#define phys_to_machine_mapping ((unsigned long *)PERDOMAIN_VIRT_START)
>>>>>>> c2aa41cb
#endif

#define DEFAULT_GDT_ENTRIES     (LAST_RESERVED_GDT_ENTRY+1)
#define DEFAULT_GDT_ADDRESS     ((unsigned long)gdt_table)

#ifdef MEMORY_GUARD
void *memguard_init(void *heap_start);
void memguard_guard_range(void *p, unsigned long l);
void memguard_unguard_range(void *p, unsigned long l);
#else
#define memguard_init(_s)              (_s)
#define memguard_guard_range(_p,_l)    ((void)0)
#define memguard_unguard_range(_p,_l)  ((void)0)
#endif


typedef struct {
    void	(*enable)(struct domain *);
    void	(*disable)(struct domain *);
} vm_assist_info_t;
extern vm_assist_info_t vm_assist_info[];


/* Writable Pagetables */
typedef struct {
    /* Linear address where the guest is updating the p.t. page. */
    unsigned long l1va;
    /* Copy of the p.t. page, taken before guest is given write access. */
    l1_pgentry_t *page;
    /* A temporary Xen mapping of the actual p.t. page. */
    l1_pgentry_t *pl1e;
    /* Index in L2 page table where this L1 p.t. is always hooked. */
    unsigned int l2_idx; /* NB. Only used for PTWR_PT_ACTIVE. */
} ptwr_ptinfo_t;

typedef struct {
    ptwr_ptinfo_t ptinfo[2];
} __cacheline_aligned ptwr_info_t;

extern ptwr_info_t ptwr_info[];

#define PTWR_PT_ACTIVE 0
#define PTWR_PT_INACTIVE 1

#define PTWR_CLEANUP_ACTIVE 1
#define PTWR_CLEANUP_INACTIVE 2

void ptwr_flush(const int);
int ptwr_do_page_fault(unsigned long);

int new_guest_cr3(unsigned long pfn);

#define __cleanup_writable_pagetable(_what)                                 \
do {                                                                        \
    int cpu = smp_processor_id();                                           \
    if ((_what) & PTWR_CLEANUP_ACTIVE)                                      \
        if (ptwr_info[cpu].ptinfo[PTWR_PT_ACTIVE].l1va)                     \
            ptwr_flush(PTWR_PT_ACTIVE);                                     \
    if ((_what) & PTWR_CLEANUP_INACTIVE)                                    \
        if (ptwr_info[cpu].ptinfo[PTWR_PT_INACTIVE].l1va)                   \
            ptwr_flush(PTWR_PT_INACTIVE);                                   \
} while ( 0 )

#define cleanup_writable_pagetable(_d, _w)                                \
    do {                                                                  \
        if ( unlikely(VM_ASSIST((_d), VMASST_TYPE_writable_pagetables)) ) \
        __cleanup_writable_pagetable(_w);                                 \
    } while ( 0 )

#ifndef NDEBUG
void audit_domain(struct domain *d);
void audit_domains(void);
#else
#define audit_domain(_d) ((void)0)
#define audit_domains()  ((void)0)
#endif

void propagate_page_fault(unsigned long addr, u16 error_code);

#endif /* __ASM_X86_MM_H__ */<|MERGE_RESOLUTION|>--- conflicted
+++ resolved
@@ -229,11 +229,8 @@
 /* Don't call virt_to_phys on this: it isn't direct mapped.  Using
    m2p_start_mfn instead. */
 #define machine_to_phys_mapping ((unsigned long *)RDWR_MPT_VIRT_START)
-<<<<<<< HEAD
 extern unsigned long m2p_start_mfn;
-=======
 #define phys_to_machine_mapping ((unsigned long *)PERDOMAIN_VIRT_START)
->>>>>>> c2aa41cb
 #endif
 
 #define DEFAULT_GDT_ENTRIES     (LAST_RESERVED_GDT_ENTRY+1)
