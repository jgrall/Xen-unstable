--- conflicted
+++ resolved
@@ -235,11 +235,14 @@
         }
         else if ( unlikely((x & (PGT_type_mask|PGT_va_mask)) != type) )
         {
-<<<<<<< HEAD
             if ( unlikely((x & PGT_type_mask) != (type & PGT_type_mask) ) )
             {
-                DPRINTK("Bad type (saw %08x != exp %08x) for pfn %08lx\n",
-                        x & PGT_type_mask, type, page_to_pfn(page));
+#ifdef VERBOSE
+                if ( ((x & PGT_type_mask) != PGT_l2_page_table) ||
+                     ((type & PGT_type_mask) != PGT_l1_page_table) )
+                    DPRINTK("Bad type (saw %08x != exp %08x) for pfn %08lx\n",
+                            x & PGT_type_mask, type, page_to_pfn(page));
+#endif
                 return 0;
             }
             else if ( (x & PGT_va_mask) == PGT_va_mutable )
@@ -255,15 +258,6 @@
                         " for pfn %08lx\n", x, type, page_to_pfn(page));
                 return 0;
             }
-=======
-#ifdef VERBOSE
-	    if ((x & PGT_type_mask) != PGT_l2_page_table &&
-		type != PGT_l1_page_table)
-		DPRINTK("Unexpected type (saw %08x != exp %08x) for pfn %08lx\n",
-			x & PGT_type_mask, type, page_to_pfn(page));
-#endif
-            return 0;
->>>>>>> 56f4561c
         }
 	else if ( unlikely(!(x & PGT_validated)) )
         {
