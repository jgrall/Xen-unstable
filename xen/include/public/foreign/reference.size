--- conflicted
+++ resolved
@@ -1,32 +1,16 @@
 
 structs                   |  x86_32  x86_64    ia64
 
-<<<<<<< HEAD
 start_info                |    1104    1152    1152
 trap_info                 |       8      16       -
 pt_fpreg                  |       -       -      16
 cpu_user_regs             |      68     200     496
 xen_ia64_boot_param       |       -       -      96
 ia64_tr_entry             |       -       -      32
-vcpu_extra_regs           |       -       -     536
-vcpu_guest_context        |    2800    5168    1056
+vcpu_extra_regs           |       -       -       -
+vcpu_guest_context        |    2800    5168   21904
 arch_vcpu_info            |      24      16       0
 vcpu_time_info            |      32      32      32
 vcpu_info                 |      64      64      48
 arch_shared_info          |     268     280     272
 shared_info               |    2584    3368    4384
-=======
-start_info           |    1104    1152    1152
-trap_info            |       8      16       -
-pt_fpreg             |       -       -      16
-cpu_user_regs        |      68     200     496
-xen_ia64_boot_param  |       -       -      96
-ia64_tr_entry        |       -       -      32
-vcpu_extra_regs      |       -       -       -
-vcpu_guest_context   |    2800    5168   21904
-arch_vcpu_info       |      24      16       0
-vcpu_time_info       |      32      32      32
-vcpu_info            |      64      64      48
-arch_shared_info     |     268     280     272
-shared_info          |    2584    3368    4384
->>>>>>> cf7c1e7f
