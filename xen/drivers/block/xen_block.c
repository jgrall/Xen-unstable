--- conflicted
+++ resolved
@@ -235,12 +235,6 @@
         }
         break;
 
-<<<<<<< HEAD
-    case BLOCK_IO_OP_RING_ADDRESS:
-        op.u.ring_mfn = virt_to_phys(p->blk_ring_base) >> PAGE_SHIFT;
-        ret = copy_to_user(u_block_io_op, &op, sizeof(op)) ? -EFAULT : 0;
-        break;
-=======
     case BLOCK_IO_OP_VBD_CREATE:  
 	/* create a new VBD for a given domain; caller must be privileged  */
 	if(!IS_PRIV(p))
@@ -268,7 +262,6 @@
 	    return -EPERM; 
 	ret = vbd_delete(&op.u.delete_info); 
 	break; 
->>>>>>> 1f84a5b7
 
     default: 
 	ret = -ENOSYS; 
